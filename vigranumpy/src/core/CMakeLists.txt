IF(MSVC)
    SET(CMAKE_CXX_FLAGS "${CMAKE_CXX_FLAGS} /bigobj")
ENDIF()

# note special treatment of target vigranumpy_core:
# module name is automatically changed into vigranumpycore
VIGRA_ADD_NUMPY_MODULE(core
  SOURCES
    vigranumpycore.cxx
    converters.cxx
    axistags.cxx
    multi_array_chunked.cxx
  LIBRARIES
    ${VIGRANUMPY_IMPEX_LIBRARIES} ${THREADING_LIBRARIES}
  VIGRANUMPY)

VIGRA_ADD_NUMPY_MODULE(impex
  SOURCES
    impex.cxx
  LIBRARIES
    ${VIGRANUMPY_IMPEX_LIBRARIES}
  VIGRANUMPY)

VIGRA_ADD_NUMPY_MODULE(sampling
  SOURCES
    sampling.cxx
  VIGRANUMPY)

VIGRA_ADD_NUMPY_MODULE(filters SOURCES
    kernel.cxx
    convolution.cxx
    filters.cxx
    tensors.cxx
    morphology.cxx
    non_local_mean.cxx
  LIBRARIES
    ${THREADING_LIBRARIES}
  VIGRANUMPY)

VIGRA_ADD_NUMPY_MODULE(analysis SOURCES
    segmentation.cxx
    edgedetection.cxx
    interestpoints.cxx
    accumulator.cxx
    accumulator-region-singleband.cxx
    accumulator-region-multiband.cxx
  LIBRARIES
<<<<<<< HEAD
    ${Boost_SYSTEM_LIBRARY}
=======
    ${VIGRANUMPY_THREAD_LIBRARIES}
>>>>>>> a029ce8a
  VIGRANUMPY)

VIGRA_ADD_NUMPY_MODULE(learning SOURCES
    random_forest_old.cxx
    random_forest.cxx
    learning.cxx
  LIBRARIES
    ${VIGRANUMPY_IMPEX_LIBRARIES}
  VIGRANUMPY)

VIGRA_ADD_NUMPY_MODULE(colors SOURCES
    colors.cxx
  VIGRANUMPY)

VIGRA_ADD_NUMPY_MODULE(noise SOURCES
    noise.cxx
  VIGRANUMPY)

VIGRA_ADD_NUMPY_MODULE(geometry SOURCES
    geometry.cxx
  VIGRANUMPY)

VIGRA_ADD_NUMPY_MODULE(optimization SOURCES
    optimization.cxx
  VIGRANUMPY)



VIGRA_ADD_NUMPY_MODULE(graphs SOURCES
    graphs.cxx
    adjacencyListGraph.cxx
    gridGraphNd.cxx
    gridGraph2d.cxx
    gridGraph3d.cxx
    grid_graph_implicit_edge_maps.cxx
    #eccentricity.cxx
  LIBRARIES
    ${VIGRANUMPY_IMPEX_LIBRARIES}  ${THREADING_LIBRARIES}
  VIGRANUMPY)

VIGRA_ADD_NUMPY_MODULE(histogram SOURCES
    histogram.cxx
  VIGRANUMPY)

VIGRA_ADD_NUMPY_MODULE(utilities SOURCES
    utilities.cxx
  VIGRANUMPY)


VIGRA_ADD_NUMPY_MODULE(blockwise SOURCES
    blockwise.cxx
  VIGRANUMPY)
<|MERGE_RESOLUTION|>--- conflicted
+++ resolved
@@ -45,11 +45,7 @@
     accumulator-region-singleband.cxx
     accumulator-region-multiband.cxx
   LIBRARIES
-<<<<<<< HEAD
-    ${Boost_SYSTEM_LIBRARY}
-=======
     ${VIGRANUMPY_THREAD_LIBRARIES}
->>>>>>> a029ce8a
   VIGRANUMPY)
 
 VIGRA_ADD_NUMPY_MODULE(learning SOURCES
