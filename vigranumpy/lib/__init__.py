--- conflicted
+++ resolved
@@ -1,8 +1,4 @@
-<<<<<<< HEAD
-from vigranumpycmodule import *
-=======
 from vigranumpycore import *
->>>>>>> a1aa501a
 from arraytypes import *
 import convolution
 import tensor
@@ -18,28 +14,6 @@
     from vigranumpyfourier import *
 except:
     print "vigranumpyfourier not found"
-<<<<<<< HEAD
-    
-
-def imshow(image):
-    import matplotlib
-    
-    if image.ndim == 3:
-        if image.shape[2] != 3:
-            raise RuntimeError("showImage(): Multi channel image must have 3 channels.")
-        if image.dtype != uint8:
-            mi, ma = image.min(), image.max()
-            if mi >= ma:
-                image = image.__class__(image.shape, dtype=uint8)
-            else:
-                image = (image - mi) / (ma - mi)
-        return matplotlib.pyplot.imshow(image.swapaxes(0,1))
-    elif image.ndim == 2:
-        return matplotlib.pyplot.imshow(image.swapaxes(0,1), cmap=matplotlib.cm.gray, \
-                                     norm=matplotlib.cm.colors.Normalize())
-    else:
-        raise RuntimeError("showImage(): ndim must be 2 or 3.")
-=======
 
 # auto-generate code for  additional Kernel generators:
 def genKernelFactories():
@@ -55,5 +29,4 @@
 ''' % (k,k,kn,k,kn,k)
       exec code
 
-genKernelFactories()
->>>>>>> a1aa501a
+genKernelFactories()