--- conflicted
+++ resolved
@@ -1590,11 +1590,7 @@
                           class T2, class S2>
 inline void
 gaussianGradientMultiArray(MultiArrayView<N, T1, S1> const & source,
-<<<<<<< HEAD
-                           MultiArrayView<N, TinyVector<T2, (int)N>, S2> dest,
-=======
                            MultiArrayView<N, TinyVector<T2, int(N)>, S2> dest,
->>>>>>> 22cb702d
                            ConvolutionOptions<N> opt )
 {
     if(opt.to_point != typename MultiArrayShape<N>::type())
@@ -1618,11 +1614,7 @@
           class T2, class S2>
 inline void
 gaussianGradientMultiArray(MultiArrayView<N, T1, S1> const & source,
-<<<<<<< HEAD
-                           MultiArrayView<N, TinyVector<T2, (int)N>, S2> dest,
-=======
                            MultiArrayView<N, TinyVector<T2, int(N)>, S2> dest,
->>>>>>> 22cb702d
                            double sigma,
                            ConvolutionOptions<N> opt = ConvolutionOptions<N>())
 {
@@ -1903,11 +1895,7 @@
                           class T2, class S2>
 inline void
 symmetricGradientMultiArray(MultiArrayView<N, T1, S1> const & source,
-<<<<<<< HEAD
-                            MultiArrayView<N, TinyVector<T2, (int)N>, S2> dest,
-=======
                             MultiArrayView<N, TinyVector<T2, int(N)>, S2> dest,
->>>>>>> 22cb702d
                             ConvolutionOptions<N> opt = ConvolutionOptions<N>())
 {
     if(opt.to_point != typename MultiArrayShape<N>::type())
@@ -2336,11 +2324,7 @@
 template <unsigned int N, class T1, class S1,
                           class T2, class S2>
 inline void
-<<<<<<< HEAD
-gaussianDivergenceMultiArray(MultiArrayView<N, TinyVector<T1, (int)N>, S1> const & vectorField,
-=======
 gaussianDivergenceMultiArray(MultiArrayView<N, TinyVector<T1, int(N)>, S1> const & vectorField,
->>>>>>> 22cb702d
                              MultiArrayView<N, T2, S2> divergence,
                              ConvolutionOptions<N> const & opt)
 {
@@ -2354,11 +2338,7 @@
 template <unsigned int N, class T1, class S1,
                           class T2, class S2>
 inline void
-<<<<<<< HEAD
-gaussianDivergenceMultiArray(MultiArrayView<N, TinyVector<T1,(int)N>, S1> const & vectorField,
-=======
 gaussianDivergenceMultiArray(MultiArrayView<N, TinyVector<T1, int(N)>, S1> const & vectorField,
->>>>>>> 22cb702d
                              MultiArrayView<N, T2, S2> divergence,
                              double sigma,
                              ConvolutionOptions<N> opt = ConvolutionOptions<N>())
