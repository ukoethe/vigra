/************************************************************************/
/*                                                                      */
/*       Copyright 2009 by Ullrich Koethe and Hans Meine                */
/*                                                                      */
/*    This file is part of the VIGRA computer vision library.           */
/*    The VIGRA Website is                                              */
/*        http://kogs-www.informatik.uni-hamburg.de/~koethe/vigra/      */
/*    Please direct questions, bug reports, and contributions to        */
/*        ullrich.koethe@iwr.uni-heidelberg.de    or                    */
/*        vigra@informatik.uni-hamburg.de                               */
/*                                                                      */
/*    Permission is hereby granted, free of charge, to any person       */
/*    obtaining a copy of this software and associated documentation    */
/*    files (the "Software"), to deal in the Software without           */
/*    restriction, including without limitation the rights to use,      */
/*    copy, modify, merge, publish, distribute, sublicense, and/or      */
/*    sell copies of the Software, and to permit persons to whom the    */
/*    Software is furnished to do so, subject to the following          */
/*    conditions:                                                       */
/*                                                                      */
/*    The above copyright notice and this permission notice shall be    */
/*    included in all copies or substantial portions of the             */
/*    Software.                                                         */
/*                                                                      */
/*    THE SOFTWARE IS PROVIDED "AS IS", WITHOUT WARRANTY OF ANY KIND    */
/*    EXPRESS OR IMPLIED, INCLUDING BUT NOT LIMITED TO THE WARRANTIES   */
/*    OF MERCHANTABILITY, FITNESS FOR A PARTICULAR PURPOSE AND          */
/*    NONINFRINGEMENT. IN NO EVENT SHALL THE AUTHORS OR COPYRIGHT       */
/*    HOLDERS BE LIABLE FOR ANY CLAIM, DAMAGES OR OTHER LIABILITY,      */
/*    WHETHER IN AN ACTION OF CONTRACT, TORT OR OTHERWISE, ARISING      */
/*    FROM, OUT OF OR IN CONNECTION WITH THE SOFTWARE OR THE USE OR     */
/*    OTHER DEALINGS IN THE SOFTWARE.                                   */
/*                                                                      */
/************************************************************************/

#ifndef VIGRA_NUMPY_ARRAY_HXX
#define VIGRA_NUMPY_ARRAY_HXX

#include <iostream>
#include <algorithm>
#include <complex>
#include <string>
#include <sstream>
#include <map>
#include <vigra/multi_array.hxx>
#include <vigra/array_vector.hxx>
#include <vigra/sized_int.hxx>
#include <vigra/python_utility.hxx>
#include <Python.h>
#include <numpy/arrayobject.h>

int _import_array();

namespace vigra {

/********************************************************/
/*                                                      */
/*              Singleband and Multiband                */
/*                                                      */
/********************************************************/

typedef float NumpyValueType;

template <class T>
struct Singleband  // the last array dimension is not to be interpreted as a channel dimension
{
    typedef T value_type;
};

template <class T>
struct Multiband  // the last array dimension is a channel dimension
{
    typedef T value_type;
};

template<class T>
struct NumericTraits<Singleband<T> >
: public NumericTraits<T>
{};

template<class T>
struct NumericTraits<Multiband<T> >
{
    typedef Multiband<T> Type;
/*
    typedef int Promote;
    typedef unsigned int UnsignedPromote;
    typedef double RealPromote;
    typedef std::complex<RealPromote> ComplexPromote;
*/
    typedef Type ValueType;

    typedef typename NumericTraits<T>::isIntegral isIntegral;
    typedef VigraFalseType isScalar;
    typedef typename NumericTraits<T>::isSigned isSigned;
    typedef typename NumericTraits<T>::isSigned isOrdered;
    typedef typename NumericTraits<T>::isSigned isComplex;
/*
    static signed char zero() { return 0; }
    static signed char one() { return 1; }
    static signed char nonZero() { return 1; }
    static signed char min() { return SCHAR_MIN; }
    static signed char max() { return SCHAR_MAX; }

#ifdef NO_INLINE_STATIC_CONST_DEFINITION
    enum { minConst = SCHAR_MIN, maxConst = SCHAR_MIN };
#else
    static const signed char minConst = SCHAR_MIN;
    static const signed char maxConst = SCHAR_MIN;
#endif

    static Promote toPromote(signed char v) { return v; }
    static RealPromote toRealPromote(signed char v) { return v; }
    static signed char fromPromote(Promote v) {
        return ((v < SCHAR_MIN) ? SCHAR_MIN : (v > SCHAR_MAX) ? SCHAR_MAX : v);
    }
    static signed char fromRealPromote(RealPromote v) {
        return ((v < 0.0)
                   ? ((v < (RealPromote)SCHAR_MIN)
                       ? SCHAR_MIN
                       : static_cast<signed char>(v - 0.5))
                   : (v > (RealPromote)SCHAR_MAX)
                       ? SCHAR_MAX
                       : static_cast<signed char>(v + 0.5));
    }
*/
};

template <class T>
class MultibandVectorAccessor
{
    MultiArrayIndex size_, stride_;

  public:
    MultibandVectorAccessor(MultiArrayIndex size, MultiArrayIndex stride)
    : size_(size),
      stride_(stride)
    {}


    typedef Multiband<T> value_type;

        /** the vector's value_type
        */
    typedef T component_type;

    typedef VectorElementAccessor<MultibandVectorAccessor<T> > ElementAccessor;

        /** Read the component data at given vector index
            at given iterator position
        */
    template <class ITERATOR>
    component_type const & getComponent(ITERATOR const & i, int idx) const
    {
        return *(&*i+idx*stride_);
    }

        /** Set the component data at given vector index
            at given iterator position. The type <TT>V</TT> of the passed
            in <TT>value</TT> is automatically converted to <TT>component_type</TT>.
            In case of a conversion floating point -> intergral this includes rounding and clipping.
        */
    template <class V, class ITERATOR>
    void setComponent(V const & value, ITERATOR const & i, int idx) const
    {
        *(&*i+idx*stride_) = detail::RequiresExplicitCast<component_type>::cast(value);
    }

        /** Read the component data at given vector index
            at an offset of given iterator position
        */
    template <class ITERATOR, class DIFFERENCE>
    component_type const & getComponent(ITERATOR const & i, DIFFERENCE const & diff, int idx) const
    {
        return *(&i[diff]+idx*stride_);
    }

    /** Set the component data at given vector index
        at an offset of given iterator position. The type <TT>V</TT> of the passed
        in <TT>value</TT> is automatically converted to <TT>component_type</TT>.
            In case of a conversion floating point -> intergral this includes rounding and clipping.
    */
    template <class V, class ITERATOR, class DIFFERENCE>
    void
    setComponent(V const & value, ITERATOR const & i, DIFFERENCE const & diff, int idx) const
    {
        *(&i[diff]+idx*stride_) = detail::RequiresExplicitCast<component_type>::cast(value);
    }

    template <class U>
    MultiArrayIndex size(U) const
    {
        return size_;
    }
};

/********************************************************/
/*                                                      */
/*                a few Python utilities                */
/*                                                      */
/********************************************************/

namespace detail {

inline long spatialDimensions(PyObject * obj)
{
    static python_ptr key(PyString_FromString("spatialDimensions"), python_ptr::keep_count);
    python_ptr pres(PyObject_GetAttr(obj, key), python_ptr::keep_count);
    long res = pres && PyInt_Check(pres)
                 ? PyInt_AsLong(pres)
                 : -1;
    return res;
}

/*
 * The registry is used to optionally map specific C++ types to
 * specific python sub-classes of numpy.ndarray (for example,
 * MultiArray<2, Singleband<int> > to a user-defined Python class 'ScalarImage').
 *
 * One needs to use NUMPY_ARRAY_INITIALIZE_REGISTRY once in a python
 * extension module using this technique, in order to actually provide
 * the registry (this is done by vigranumpycmodule and will then be
 * available for other modules, too).  Alternatively,
 * NUMPY_ARRAY_DUMMY_REGISTRY may be used to disable this feature
 * completely.  In both cases, the macro must not be enclosed by any
 * namespace, so it is best put right at the beginning of the file
 * (e.g. below the #includes).
 */

typedef std::map<std::string, std::pair<python_ptr, python_ptr> > ArrayTypeMap;

VIGRA_EXPORT ArrayTypeMap * getArrayTypeMap();

#define NUMPY_ARRAY_INITIALIZE_REGISTRY                                 \
    namespace vigra { namespace detail {                                \
    ArrayTypeMap * getArrayTypeMap()                                    \
    {                                                                   \
        static ArrayTypeMap arrayTypeMap;                               \
        return &arrayTypeMap;                                           \
    }                                                                   \
    }} // namespace vigra::detail

#define NUMPY_ARRAY_DUMMY_REGISTRY                      \
    namespace vigra { namespace detail {                \
    ArrayTypeMap * getArrayTypeMap()                    \
    {                                                   \
        return NULL;                                    \
    }                                                   \
    }} // namespace vigra::detail

inline
void registerPythonArrayType(std::string const & name, PyObject * obj, PyObject * typecheck)
{
    ArrayTypeMap *types = getArrayTypeMap();
    vigra_precondition(
        types != NULL,
        "registerPythonArrayType(): module was compiled without array type registry.");
    vigra_precondition(
        obj && PyType_Check(obj) && PyType_IsSubtype((PyTypeObject *)obj, &PyArray_Type),
        "registerPythonArrayType(obj): obj is not a subtype of numpy.ndarray.");
    if(typecheck && PyCallable_Check(typecheck))
        (*types)[name] = std::make_pair(python_ptr(obj), python_ptr(typecheck));
    else
        (*types)[name] = std::make_pair(python_ptr(obj), python_ptr());
//    std::cerr << "Registering " << ((PyTypeObject *)obj)->tp_name << " for " << name << "\n";
}

inline
python_ptr getArrayTypeObject(std::string const & name, PyTypeObject * def = 0)
{
    ArrayTypeMap *types = getArrayTypeMap();
    if(!types)
        // dummy registry -> handle like empty registry
        return python_ptr((PyObject *)def);

    python_ptr res;
    ArrayTypeMap::iterator i = types->find(name);
    if(i != types->end())
        res = i->second.first;
    else
        res = python_ptr((PyObject *)def);
//    std::cerr << "Requested " << name << ", got " << ((PyTypeObject *)res.get())->tp_name << "\n";
    return res;
}

// there are two cases for the return:
// * if a typecheck function was registered, it is returned
// * a null pointer is returned if nothing was registered for either key, or if
//   a type was registered without typecheck function
inline python_ptr
getArrayTypecheckFunction(std::string const & keyFull, std::string const & key)
{
    python_ptr res;
    ArrayTypeMap *types = getArrayTypeMap();
    if(types)
    {
        ArrayTypeMap::iterator i = types->find(keyFull);
        if(i == types->end())
            i = types->find(key);
        if(i != types->end())
            res = i->second.second;
    }
    return res;
}

inline bool
performCustomizedArrayTypecheck(PyObject * obj, std::string const & keyFull, std::string const & key)
{
    if(obj == 0 || !PyArray_Check(obj))
        return false;
    python_ptr typecheck = getArrayTypecheckFunction(keyFull, key);
    if(typecheck == 0)
        return true; // no custom test registered
    python_ptr args(PyTuple_Pack(1, obj), python_ptr::keep_count);
    pythonToCppException(args);
    python_ptr res(PyObject_Call(typecheck.get(), args.get(), 0), python_ptr::keep_count);
    pythonToCppException(res);
    vigra_precondition(PyBool_Check(res),
           "NumpyArray conversion: registered typecheck function did not return a boolean.");
    return res.get() == Py_True;
}

inline
python_ptr constructNumpyArrayImpl(
    PyTypeObject * type,
    ArrayVector<npy_intp> const & shape, npy_intp *strides,
    NPY_TYPES typeCode, bool init)
{
    python_ptr array;

    if(strides == 0)
    {
        array = python_ptr(PyArray_New(type, shape.size(), (npy_intp *)shape.begin(), typeCode, 0, 0, 0, 1 /* Fortran order */, 0),
                           python_ptr::keep_count);
    }
    else
    {
        int N = shape.size();
        ArrayVector<npy_intp> pshape(N);
        for(int k=0; k<N; ++k)
            pshape[strides[k]] = shape[k];

        array = python_ptr(PyArray_New(type, N, pshape.begin(), typeCode, 0, 0, 0, 1 /* Fortran order */, 0),
                           python_ptr::keep_count);
        pythonToCppException(array);

        PyArray_Dims permute = { strides, N };
        array = python_ptr(PyArray_Transpose((PyArrayObject*)array.get(), &permute), python_ptr::keep_count);
    }
    pythonToCppException(array);

    if(init)
        PyArray_FILLWBYTE((PyArrayObject *)array.get(), 0);

    return array;
}

// strideOrdering will be ignored unless order == "A"
// TODO: this function should receive some refactoring in order to make
//       the rules clear from the code rather than from comments
inline python_ptr 
constructNumpyArrayImpl(PyTypeObject * type, ArrayVector<npy_intp> const & shape, 
                       unsigned int spatialDimensions, unsigned int channels,
                       NPY_TYPES typeCode, std::string order, bool init,
                       ArrayVector<npy_intp> strideOrdering = ArrayVector<npy_intp>())
{
    // shape must have at least length spatialDimensions, but can also have a channel dimension
    vigra_precondition(shape.size() == spatialDimensions || shape.size() == spatialDimensions + 1,
           "constructNumpyArray(type, shape, ...): shape has wrong length.");

    // if strideOrdering is given, it must have at least length spatialDimensions, 
    // but can also have a channel dimension
    vigra_precondition(strideOrdering.size() == 0 || strideOrdering.size() == spatialDimensions ||
                       strideOrdering.size() == spatialDimensions + 1,
           "constructNumpyArray(type, ..., strideOrdering): strideOrdering has wrong length.");
        
    if(channels == 0) // if the requested number of channels is not given ...
    {
        // ... deduce it
        if(shape.size() == spatialDimensions)
            channels = 1;
        else
            channels = shape.back();
    }
    else
    {
        // otherwise, if the shape object also contains a channel dimension, they must be consistent
        if(shape.size() > spatialDimensions)
            vigra_precondition(channels == (unsigned int)shape[spatialDimensions],
                   "constructNumpyArray(type, ...): shape contradicts requested number of channels.");
    }
    
    // if we have only one channel, no explicit channel dimension should be in the shape
    unsigned int shapeSize = channels == 1
                                  ? spatialDimensions
                                  : spatialDimensions + 1;
    
    // create the shape object with optional channel dimension
    ArrayVector<npy_intp> pshape(shapeSize);
    std::copy(shape.begin(), shape.begin()+std::min(shape.size(), pshape.size()), pshape.begin());
    if(shapeSize > spatialDimensions)
        pshape[spatialDimensions] = channels;

    // order "A" means "preserve order" when an array is copied, and 
    // defaults to "V" when a new array is created without explicit strideOrdering
    // 
    if(order == "A")
    {
        if(strideOrdering.size() == 0)
        {
            order = "V";
        }
        else if(strideOrdering.size() > shapeSize)
        {
            // make sure that strideOrdering length matches shape length
            ArrayVector<npy_intp> pstride(strideOrdering.begin(), strideOrdering.begin()+shapeSize);

            // adjust the ordering when the channel dimension has been dropped because channel == 1
            if(strideOrdering[shapeSize] == 0)
                for(unsigned int k=0; k<shapeSize; ++k)
                    pstride[k] -= 1;
            pstride.swap(strideOrdering);
        }
        else if(strideOrdering.size() < shapeSize)
        {
            // make sure that strideOrdering length matches shape length
            ArrayVector<npy_intp> pstride(shapeSize);

            // adjust the ordering when the channel dimension has been dropped because channel == 1
            for(unsigned int k=0; k<shapeSize-1; ++k)
                pstride[k] = strideOrdering[k] + 1;
            pstride[shapeSize-1] = 0;
            pstride.swap(strideOrdering);
        }
    }
    
    // create the appropriate strideOrdering objects for the other memory orders
    // (when strideOrdering already contained data, it is ignored because order != "A")
    if(order == "C")
    {
        strideOrdering.resize(shapeSize);
        for(unsigned int k=0; k<shapeSize; ++k)
            strideOrdering[k] = shapeSize-1-k;
    }
    else if(order == "F" || (order == "V" && channels == 1))
    {
        strideOrdering.resize(shapeSize);
        for(unsigned int k=0; k<shapeSize; ++k)
            strideOrdering[k] = k;
    }
    else if(order == "V")
    {
        strideOrdering.resize(shapeSize);
        for(unsigned int k=0; k<shapeSize-1; ++k)
            strideOrdering[k] = k+1;
        strideOrdering[shapeSize-1] = 0;
    }

    return constructNumpyArrayImpl(type, pshape, strideOrdering.begin(), typeCode, init);
}

inline
python_ptr constructNumpyArrayFromData(
    PyTypeObject * type,
    ArrayVector<npy_intp> const & shape, npy_intp *strides,
    NPY_TYPES typeCode, void *data)
{
    python_ptr array(PyArray_New(type, shape.size(), (npy_intp *)shape.begin(), typeCode, strides, data, 0, NPY_WRITEABLE, 0),
                     python_ptr::keep_count);
    pythonToCppException(array);

    return array;
}


} // namespace detail

/********************************************************/
/*                                                      */
/*               NumpyArrayValuetypeTraits              */
/*                                                      */
/********************************************************/

template<class ValueType>
struct ERROR_NumpyArrayValuetypeTraits_not_specialized_for_ { };

template<class ValueType>
struct NumpyArrayValuetypeTraits
{
    static bool isValuetypeCompatible(PyArrayObject const * obj)
    {
        return ERROR_NumpyArrayValuetypeTraits_not_specialized_for_<ValueType>();
    }

    static ERROR_NumpyArrayValuetypeTraits_not_specialized_for_<ValueType> typeCode;

    static std::string typeName()
    {
        return std::string("ERROR: NumpyArrayValuetypeTraits not specialized for this case");
    }

    static std::string typeNameImpex()
    {
        return std::string("ERROR: NumpyArrayValuetypeTraits not specialized for this case");
    }

    static PyObject * typeObject()
    {
        return (PyObject *)0;
    }
};

template<class ValueType>
ERROR_NumpyArrayValuetypeTraits_not_specialized_for_<ValueType> NumpyArrayValuetypeTraits<ValueType>::typeCode;

#define VIGRA_NUMPY_VALUETYPE_TRAITS(type, typeID, numpyTypeName, impexTypeName) \
template <> \
struct NumpyArrayValuetypeTraits<type > \
{ \
    static bool isValuetypeCompatible(PyArrayObject const * obj) /* obj must not be NULL */ \
    { \
        return PyArray_EquivTypenums(typeID, PyArray_DESCR((PyObject *)obj)->type_num) && \
               PyArray_ITEMSIZE((PyObject *)obj) == sizeof(type); \
    } \
    \
    static NPY_TYPES const typeCode = typeID; \
    \
    static std::string typeName() \
    { \
        return #numpyTypeName; \
    } \
    \
    static std::string typeNameImpex() \
    { \
        return impexTypeName; \
    } \
    \
    static PyObject * typeObject() \
    { \
        return PyArray_TypeObjectFromType(typeID); \
    } \
};

VIGRA_NUMPY_VALUETYPE_TRAITS(bool,           NPY_BOOL, bool, "UINT8")
VIGRA_NUMPY_VALUETYPE_TRAITS(signed char,    NPY_INT8, int8, "INT16")
VIGRA_NUMPY_VALUETYPE_TRAITS(unsigned char,  NPY_UINT8, uint8, "UINT8")
VIGRA_NUMPY_VALUETYPE_TRAITS(short,          NPY_INT16, int16, "INT16")
VIGRA_NUMPY_VALUETYPE_TRAITS(unsigned short, NPY_UINT16, uint16, "UINT16")

#if VIGRA_BITSOF_LONG == 32
VIGRA_NUMPY_VALUETYPE_TRAITS(long,           NPY_INT32, int32, "INT32")
VIGRA_NUMPY_VALUETYPE_TRAITS(unsigned long,  NPY_UINT32, uint32, "UINT32")
#elif VIGRA_BITSOF_LONG == 64
VIGRA_NUMPY_VALUETYPE_TRAITS(long,           NPY_INT64, int64, "DOUBLE")
VIGRA_NUMPY_VALUETYPE_TRAITS(unsigned long,  NPY_UINT64, uint64, "DOUBLE")
#endif

#if VIGRA_BITSOF_INT == 32
VIGRA_NUMPY_VALUETYPE_TRAITS(int,            NPY_INT32, int32, "INT32")
VIGRA_NUMPY_VALUETYPE_TRAITS(unsigned int,   NPY_UINT32, uint32, "UINT32")
#elif VIGRA_BITSOF_INT == 64
VIGRA_NUMPY_VALUETYPE_TRAITS(int,            NPY_INT64, int64, "DOUBLE")
VIGRA_NUMPY_VALUETYPE_TRAITS(unsigned int,   NPY_UINT64, uint64, "DOUBLE")
#endif

#ifdef PY_LONG_LONG
# if VIGRA_BITSOF_LONG_LONG == 32
VIGRA_NUMPY_VALUETYPE_TRAITS(long long,            NPY_INT32, int32, "INT32")
VIGRA_NUMPY_VALUETYPE_TRAITS(unsigned long long,   NPY_UINT32, uint32, "UINT32")
# elif VIGRA_BITSOF_LONG_LONG == 64
VIGRA_NUMPY_VALUETYPE_TRAITS(long long,          NPY_INT64, int64, "DOUBLE")
VIGRA_NUMPY_VALUETYPE_TRAITS(unsigned long long, NPY_UINT64, uint64, "DOUBLE")
# endif
#endif

VIGRA_NUMPY_VALUETYPE_TRAITS(npy_float32, NPY_FLOAT32, float32, "FLOAT")
VIGRA_NUMPY_VALUETYPE_TRAITS(npy_float64, NPY_FLOAT64, float64, "DOUBLE")
VIGRA_NUMPY_VALUETYPE_TRAITS(npy_longdouble, NPY_LONGDOUBLE, longdouble, "")
VIGRA_NUMPY_VALUETYPE_TRAITS(npy_cfloat, NPY_CFLOAT, complex64, "")
VIGRA_NUMPY_VALUETYPE_TRAITS(std::complex<npy_float>, NPY_CFLOAT, complex64, "")
VIGRA_NUMPY_VALUETYPE_TRAITS(npy_cdouble, NPY_CDOUBLE, complex128, "")
VIGRA_NUMPY_VALUETYPE_TRAITS(std::complex<npy_double>, NPY_CDOUBLE, complex128, "")
VIGRA_NUMPY_VALUETYPE_TRAITS(npy_clongdouble, NPY_CLONGDOUBLE, clongdouble, "")
VIGRA_NUMPY_VALUETYPE_TRAITS(std::complex<npy_longdouble>, NPY_CLONGDOUBLE, clongdouble, "")

#undef VIGRA_NUMPY_VALUETYPE_TRAITS

/********************************************************/
/*                                                      */
/*                  NumpyArrayTraits                    */
/*                                                      */
/********************************************************/

template <class U, int N>
bool stridesAreAscending(TinyVector<U, N> const & strides)
{
    for(int k=1; k<N; ++k)
        if(strides[k] < strides[k-1])
            return false;
    return true;
}

template<unsigned int N, class T, class Stride>
struct NumpyArrayTraits;

template<unsigned int N, class T>
struct NumpyArrayTraits<N, T, StridedArrayTag>
{
    typedef T dtype;
    typedef T value_type;
    typedef NumpyArrayValuetypeTraits<T> ValuetypeTraits;
    static NPY_TYPES const typeCode = ValuetypeTraits::typeCode;
    
    enum { spatialDimensions = N, channels = 1 };

    static bool isArray(PyObject * obj)
    {
        return obj && PyArray_Check(obj);
    }

    static bool isClassCompatible(PyObject * obj)
    {
        return detail::performCustomizedArrayTypecheck(obj, typeKeyFull(), typeKey());
    }

    static bool isValuetypeCompatible(PyArrayObject * obj)  /* obj must not be NULL */
    {
        return ValuetypeTraits::isValuetypeCompatible(obj);
    }

    static bool isShapeCompatible(PyArrayObject * obj) /* obj must not be NULL */
    {
        return PyArray_NDIM((PyObject *)obj) == N-1 ||
               PyArray_NDIM((PyObject *)obj) == N ||
               (PyArray_NDIM((PyObject *)obj) == N+1 && PyArray_DIM((PyObject *)obj, N) == 1);
    }

    static bool isPropertyCompatible(PyArrayObject * obj) /* obj must not be NULL */
    {
        return ValuetypeTraits::isValuetypeCompatible(obj) &&
               isShapeCompatible(obj);
    }

    template <class U>
    static python_ptr constructor(TinyVector<U, N> const & shape,
                                  T *data, TinyVector<U, N> const & stride)
    {
        TinyVector<npy_intp, N> npyStride(stride * sizeof(T));
        return detail::constructNumpyArrayFromData(typeKeyFull(), typeKey(), shape, ValuetypeTraits::typeCode, data, npyStride.begin());
    }

    static std::string typeKey()
    {
        static std::string key = std::string("NumpyArray<") + asString(N) + ", *>";
        return key;
    }

    static std::string typeKeyFull()
    {
        static std::string key = std::string("NumpyArray<") + asString(N) + ", " +
                                 ValuetypeTraits::typeName() + ", StridedArrayTag>";
        return key;
    }
};

/********************************************************/

template<unsigned int N, class T>
struct NumpyArrayTraits<N, T, UnstridedArrayTag>
: public NumpyArrayTraits<N, T, StridedArrayTag>
{
    typedef NumpyArrayTraits<N, T, StridedArrayTag> BaseType;
    typedef typename BaseType::ValuetypeTraits ValuetypeTraits;

    static bool isShapeCompatible(PyArrayObject * obj) /* obj must not be NULL */
    {
        return BaseType::isShapeCompatible(obj) &&
               PyArray_STRIDES((PyObject *)obj)[0] == PyArray_ITEMSIZE((PyObject *)obj);
    }

    static bool isPropertyCompatible(PyArrayObject * obj) /* obj must not be NULL */
    {
        return BaseType::isValuetypeCompatible(obj) &&
               isShapeCompatible(obj);
    }

    template <class U>
    static python_ptr constructor(TinyVector<U, N> const & shape,
                                  T *data, TinyVector<U, N> const & stride)
    {
        TinyVector<npy_intp, N> npyStride(stride * sizeof(T));
        return detail::constructNumpyArrayFromData(typeKeyFull(), BaseType::typeKey(), shape, ValuetypeTraits::typeCode, data, npyStride.begin());
    }

    static std::string typeKeyFull()
    {
        static std::string key = std::string("NumpyArray<") + asString(N) + ", " +
                                 ValuetypeTraits::typeName() + ", UnstridedArrayTag>";
        return key;
    }
};

/********************************************************/

template<unsigned int N, class T>
struct NumpyArrayTraits<N, Singleband<T>, StridedArrayTag>
: public NumpyArrayTraits<N, T, StridedArrayTag>
{
    typedef NumpyArrayTraits<N, T, StridedArrayTag> BaseType;
    typedef typename BaseType::ValuetypeTraits ValuetypeTraits;

    static bool isClassCompatible(PyObject * obj)
    {
        return detail::performCustomizedArrayTypecheck(obj, typeKeyFull(), typeKey());
    }

    template <class U>
    static python_ptr constructor(TinyVector<U, N> const & shape,
                                  T *data, TinyVector<U, N> const & stride)
    {
        TinyVector<npy_intp, N> npyStride(stride * sizeof(T));
        return detail::constructNumpyArrayFromData(typeKeyFull(), typeKey(), shape, ValuetypeTraits::typeCode, data, npyStride.begin());
    }

    static std::string typeKey()
    {
        static std::string key = std::string("NumpyArray<") + asString(N) + ", Singleband<*> >";
        return key;
    }

    static std::string typeKeyFull()
    {
        static std::string key = std::string("NumpyArray<") + asString(N) + ", Singleband<" +
                                 ValuetypeTraits::typeName() + ">, StridedArrayTag>";
        return key;
    }
};

/********************************************************/

template<unsigned int N, class T>
struct NumpyArrayTraits<N, Singleband<T>, UnstridedArrayTag>
: public NumpyArrayTraits<N, Singleband<T>, StridedArrayTag>
{
    typedef NumpyArrayTraits<N, T, UnstridedArrayTag> UnstridedTraits;
    typedef NumpyArrayTraits<N, Singleband<T>, StridedArrayTag> BaseType;
    typedef typename BaseType::ValuetypeTraits ValuetypeTraits;

    static bool isShapeCompatible(PyArrayObject * obj) /* obj must not be NULL */
    {
        return UnstridedTraits::isShapeCompatible(obj);
    }

    static bool isPropertyCompatible(PyArrayObject * obj) /* obj must not be NULL */
    {
        return UnstridedTraits::isPropertyCompatible(obj);
    }

    template <class U>
    static python_ptr constructor(TinyVector<U, N> const & shape,
                                  T *data, TinyVector<U, N> const & stride)
    {
        TinyVector<npy_intp, N> npyStride(stride * sizeof(T));
        return detail::constructNumpyArrayFromData(typeKeyFull(), BaseType::typeKey(), shape, ValuetypeTraits::typeCode, data, npyStride.begin());
    }

    static std::string typeKeyFull()
    {
        static std::string key = std::string("NumpyArray<") + asString(N) + ", Singleband<" +
                                 ValuetypeTraits::typeName() + ">, UnstridedArrayTag>";
        return key;
    }
};

/********************************************************/

template<unsigned int N, class T>
struct NumpyArrayTraits<N, Multiband<T>, StridedArrayTag>
: public NumpyArrayTraits<N, T, StridedArrayTag>
{
    typedef NumpyArrayTraits<N, T, StridedArrayTag> BaseType;
    typedef typename BaseType::ValuetypeTraits ValuetypeTraits;

    enum { spatialDimensions = N-1, channels = 0 };

    static bool isClassCompatible(PyObject * obj)
    {
        return detail::performCustomizedArrayTypecheck(obj, typeKeyFull(), typeKey());
    }

    static bool isShapeCompatible(PyArrayObject * obj) /* obj must not be NULL */
    {
        return PyArray_NDIM(obj) == N || PyArray_NDIM(obj) == N-1;
    }

    static bool isPropertyCompatible(PyArrayObject * obj) /* obj must not be NULL */
    {
        return ValuetypeTraits::isValuetypeCompatible(obj) &&
               isShapeCompatible(obj);
    }

    template <class U>
    static python_ptr constructor(TinyVector<U, N> const & shape,
                                  T *data, TinyVector<U, N> const & stride)
    {
        TinyVector<npy_intp, N> npyStride(stride * sizeof(T));
        return detail::constructNumpyArrayFromData(typeKeyFull(), typeKey(), shape, ValuetypeTraits::typeCode, data, npyStride.begin());
    }

    static std::string typeKey()
    {
        static std::string key = std::string("NumpyArray<") + asString(N) + ", Multiband<*> >";
        return key;
    }

    static std::string typeKeyFull()
    {
        static std::string key = std::string("NumpyArray<") + asString(N) + ", Multiband<" +
                                 ValuetypeTraits::typeName() + ">, StridedArrayTag>";
        return key;
    }
};

/********************************************************/

template<unsigned int N, class T>
struct NumpyArrayTraits<N, Multiband<T>, UnstridedArrayTag>
: public NumpyArrayTraits<N, Multiband<T>, StridedArrayTag>
{
    typedef NumpyArrayTraits<N, Multiband<T>, StridedArrayTag> BaseType;
    typedef typename BaseType::ValuetypeTraits ValuetypeTraits;

    static bool isShapeCompatible(PyArrayObject * obj) /* obj must not be NULL */
    {
        return BaseType::isShapeCompatible(obj) &&
               PyArray_STRIDES((PyObject *)obj)[0] == PyArray_ITEMSIZE((PyObject *)obj);
    }

    static bool isPropertyCompatible(PyArrayObject * obj) /* obj must not be NULL */
    {
        return BaseType::isValuetypeCompatible(obj) &&
               isShapeCompatible(obj);
    }

    template <class U>
    static python_ptr constructor(TinyVector<U, N> const & shape,
                                  T *data, TinyVector<U, N> const & stride)
    {
        TinyVector<npy_intp, N> npyStride(stride * sizeof(T));
        return detail::constructNumpyArrayFromData(typeKeyFull(), BaseType::typeKey(), shape, ValuetypeTraits::typeCode, data, npyStride.begin());
    }

    static std::string typeKeyFull()
    {
        static std::string key = std::string("NumpyArray<") + asString(N) + ", Multiband<" +
                                 ValuetypeTraits::typeName() + ">, UnstridedArrayTag>";
        return key;
    }
};

/********************************************************/

template<unsigned int N, int M, class T>
struct NumpyArrayTraits<N, TinyVector<T, M>, StridedArrayTag>
{
    typedef T dtype;
    typedef TinyVector<T, M> value_type;
    typedef NumpyArrayValuetypeTraits<T> ValuetypeTraits;
    static NPY_TYPES const typeCode = ValuetypeTraits::typeCode;

    enum { spatialDimensions = N, channels = M };

    static bool isArray(PyObject * obj)
    {
        return obj && PyArray_Check(obj);
    }

    static bool isClassCompatible(PyObject * obj)
    {
        return detail::performCustomizedArrayTypecheck(obj, typeKeyFull(), typeKey());
    }

    static bool isValuetypeCompatible(PyArrayObject * obj)  /* obj must not be NULL */
    {
        return ValuetypeTraits::isValuetypeCompatible(obj);
    }

    static bool isShapeCompatible(PyArrayObject * obj) /* obj must not be NULL */
    {
        return PyArray_NDIM((PyObject *)obj) == N+1 &&
               PyArray_DIM((PyObject *)obj, N) == M &&
               PyArray_STRIDES((PyObject *)obj)[N] == PyArray_ITEMSIZE((PyObject *)obj);
    }

    static bool isPropertyCompatible(PyArrayObject * obj) /* obj must not be NULL */
    {
        return ValuetypeTraits::isValuetypeCompatible(obj) &&
               isShapeCompatible(obj);
    }

    template <class U>
    static python_ptr constructor(TinyVector<U, N> const & shape,
                                  T *data, TinyVector<U, N> const & stride)
    {
        TinyVector<npy_intp, N+1> npyShape;
        std::copy(shape.begin(), shape.end(), npyShape.begin());
        npyShape[N] = M;

        TinyVector<npy_intp, N+1> npyStride;
        std::transform(
            stride.begin(), stride.end(), npyStride.begin(),
            std::bind2nd(std::multiplies<npy_intp>(), sizeof(value_type)));
        npyStride[N] = sizeof(T);

        return detail::constructNumpyArrayFromData(
            typeKeyFull(), typeKey(), npyShape,
            ValuetypeTraits::typeCode, data, npyStride.begin());
    }

    static std::string typeKey()
    {
        static std::string key = std::string("NumpyArray<") + asString(N) + ", TinyVector<*, " + asString(M) + "> >";
        return key;
    }

    static std::string typeKeyFull()
    {
        static std::string key = std::string("NumpyArray<") + asString(N) +
                      ", TinyVector<" + ValuetypeTraits::typeName() + ", " + asString(M) + ">, StridedArrayTag>";
        return key;
    }
};

/********************************************************/

template<unsigned int N, int M, class T>
struct NumpyArrayTraits<N, TinyVector<T, M>, UnstridedArrayTag>
: public NumpyArrayTraits<N, TinyVector<T, M>, StridedArrayTag>
{
    typedef NumpyArrayTraits<N, TinyVector<T, M>, StridedArrayTag> BaseType;
    typedef typename BaseType::value_type value_type;
    typedef typename BaseType::ValuetypeTraits ValuetypeTraits;

    static bool isShapeCompatible(PyArrayObject * obj) /* obj must not be NULL */
    {
        return BaseType::isShapeCompatible(obj) &&
               PyArray_STRIDES((PyObject *)obj)[0] == sizeof(TinyVector<T, M>);
    }

    static bool isPropertyCompatible(PyArrayObject * obj) /* obj must not be NULL */
    {
        return BaseType::isValuetypeCompatible(obj) &&
               isShapeCompatible(obj);
    }

    template <class U>
    static python_ptr constructor(TinyVector<U, N> const & shape,
                                  T *data, TinyVector<U, N> const & stride)
    {
        TinyVector<npy_intp, N+1> npyShape;
        std::copy(shape.begin(), shape.end(), npyShape.begin());
        npyShape[N] = M;

        TinyVector<npy_intp, N+1> npyStride;
        std::transform(
            stride.begin(), stride.end(), npyStride.begin(),
            std::bind2nd(std::multiplies<npy_intp>(), sizeof(value_type)));
        npyStride[N] = sizeof(T);

        return detail::constructNumpyArrayFromData(
            typeKeyFull(), BaseType::typeKey(), npyShape,
            ValuetypeTraits::typeCode, data, npyStride.begin());
    }

    static std::string typeKeyFull()
    {
        static std::string key = std::string("NumpyArray<") + asString(N) +
                      ", TinyVector<" + ValuetypeTraits::typeName() + ", " + asString(M) + ">, UnstridedArrayTag>";
        return key;
    }
};

/********************************************************/

template<unsigned int N, class T>
struct NumpyArrayTraits<N, RGBValue<T>, StridedArrayTag>
: public NumpyArrayTraits<N, TinyVector<T, 3>, StridedArrayTag>
{
    typedef T dtype;
    typedef RGBValue<T> value_type;
    typedef NumpyArrayValuetypeTraits<T> ValuetypeTraits;

    static bool isClassCompatible(PyObject * obj)
    {
        return detail::performCustomizedArrayTypecheck(obj, typeKeyFull(), typeKey());
    }

    template <class U>
    static python_ptr constructor(TinyVector<U, N> const & shape,
                                  T *data, TinyVector<U, N> const & stride)
    {
        TinyVector<npy_intp, N+1> npyShape;
        std::copy(shape.begin(), shape.end(), npyShape.begin());
        npyShape[N] = 3;

        TinyVector<npy_intp, N+1> npyStride;
        std::transform(
            stride.begin(), stride.end(), npyStride.begin(),
            std::bind2nd(std::multiplies<npy_intp>(), sizeof(value_type)));
        npyStride[N] = sizeof(T);

        return detail::constructNumpyArrayFromData(
            typeKeyFull(), typeKey(), npyShape,
            ValuetypeTraits::typeCode, data, npyStride.begin());
    }

    static std::string typeKey()
    {
        static std::string key = std::string("NumpyArray<") + asString(N) + ", RGBValue<*> >";
        return key;
    }

    static std::string typeKeyFull()
    {
        static std::string key = std::string("NumpyArray<") + asString(N) +
                      ", RGBValue<" + ValuetypeTraits::typeName() + ">, StridedArrayTag>";
        return key;
    }
};

/********************************************************/

template<unsigned int N, class T>
struct NumpyArrayTraits<N, RGBValue<T>, UnstridedArrayTag>
: public NumpyArrayTraits<N, RGBValue<T>, StridedArrayTag>
{
    typedef NumpyArrayTraits<N, TinyVector<T, 3>, UnstridedArrayTag> UnstridedTraits;
    typedef NumpyArrayTraits<N, RGBValue<T>, StridedArrayTag> BaseType;
    typedef typename BaseType::value_type value_type;
    typedef typename BaseType::ValuetypeTraits ValuetypeTraits;

    static bool isShapeCompatible(PyArrayObject * obj) /* obj must not be NULL */
    {
        return UnstridedTraits::isShapeCompatible(obj);
    }

    static bool isPropertyCompatible(PyArrayObject * obj) /* obj must not be NULL */
    {
        return UnstridedTraits::isPropertyCompatible(obj);
    }

    template <class U>
    static python_ptr constructor(TinyVector<U, N> const & shape,
                                  T *data, TinyVector<U, N> const & stride)
    {
        TinyVector<npy_intp, N+1> npyShape;
        std::copy(shape.begin(), shape.end(), npyShape.begin());
        npyShape[N] = 3;

        TinyVector<npy_intp, N+1> npyStride;
        std::transform(
            stride.begin(), stride.end(), npyStride.begin(),
            std::bind2nd(std::multiplies<npy_intp>(), sizeof(value_type)));
        npyStride[N] = sizeof(T);

        return detail::constructNumpyArrayFromData(
            typeKeyFull(), BaseType::typeKey(), npyShape,
            ValuetypeTraits::typeCode, data, npyStride.begin());
    }

    static std::string typeKeyFull()
    {
        static std::string key = std::string("NumpyArray<") + asString(N) +
                      ", RGBValue<" + ValuetypeTraits::typeName() + ">, UnstridedArrayTag>";
        return key;
    }
};

/********************************************************/
/*                                                      */
/*                    NumpyAnyArray                     */
/*                                                      */
/********************************************************/

class NumpyAnyArray
{
  protected:
    python_ptr pyArray_;
    
    // We want to apply broadcasting to the channel dimension.
    // Since only leading dimensions can be added during numpy
    // broadcasting, we permute the array accordingly.
    NumpyAnyArray permuteChannelsToFront() const
    {
        MultiArrayIndex M = ndim();
        ArrayVector<npy_intp> permutation(M);
        for(int k=0; k<M; ++k)
            permutation[k] = M-1-k;
        PyArray_Dims permute = { permutation.begin(), M };
        python_ptr array(PyArray_Transpose(pyArray(), &permute), python_ptr::keep_count);
        pythonToCppException(array);
        return NumpyAnyArray(array.ptr());
    }

  public:

        /// difference type
    typedef ArrayVector<npy_intp> difference_type;

        /**
         Construct from a Python object. If \a obj is NULL, or is not a subclass
         of numpy.ndarray, the resulting NumpyAnyArray will have no data (i.e.
         hasData() returns false). Otherwise, it creates a new reference to the array
         \a obj, unless \a createCopy is true, where a new array is created by calling
         the C-equivalent of obj->copy().
         */
    explicit NumpyAnyArray(PyObject * obj = 0, bool createCopy = false, PyTypeObject * type = 0)
    {
        if(obj == 0)
            return;
        vigra_precondition(type == 0 || PyType_IsSubtype(type, &PyArray_Type),
             "NumpyAnyArray(obj, createCopy, type): type must be numpy.ndarray or a subclass thereof.");
        if(createCopy)
            makeCopy(obj, type);
        else
            vigra_precondition(makeReference(obj, type), "NumpyAnyArray(obj): obj isn't a numpy array.");
    }

        /**
         Copy constructor. By default, it creates a new reference to the array
         \a other. When \a createCopy is true, a new array is created by calling
         the C-equivalent of other.copy().
         */
    NumpyAnyArray(NumpyAnyArray const & other, bool createCopy = false, PyTypeObject * type = 0)
    {
        if(!other.hasData())
            return;
        vigra_precondition(type == 0 || PyType_IsSubtype(type, &PyArray_Type),
             "NumpyAnyArray(obj, createCopy, type): type must be numpy.ndarray or a subclass thereof.");
        if(createCopy)
            makeCopy(other.pyObject(), type);
        else
            makeReference(other.pyObject(), type);
    }

    // auto-generated destructor is ok

        /**
         * Assignment operator. If this is already a view with data
         * (i.e. hasData() is true) and the shapes match, the RHS
         * array contents are copied via the C-equivalent of 
         * 'self[...] = other[...]'. If the shapes don't matched,
         * broadcasting is tried on the trailing (i.e. channel)
         * dimension.
         * If the LHS is an empty view, assignment is identical to
         * makeReference(other.pyObject()).
         */
    NumpyAnyArray & operator=(NumpyAnyArray const & other)
    {
        if(hasData())
        {
            vigra_precondition(other.hasData(),
                "NumpyArray::operator=(): Cannot assign from empty array.");
            if(PyArray_CopyInto(permuteChannelsToFront().pyArray(), other.permuteChannelsToFront().pyArray()) == -1)
                pythonToCppException(0);
        }
        else
        {
            pyArray_ = other.pyArray_;
        }
        return *this;
    }

        /**
         Returns the number of dimensions of this array, or 0 if
         hasData() is false.
         */
    MultiArrayIndex ndim() const
    {
        if(hasData())
            return PyArray_NDIM(pyObject());
        return 0;
    }

        /**
         Returns the number of spatial dimensions of this array, or 0 if
         hasData() is false. If the enclosed Python array does not define
         the attribute spatialDimensions, ndim() is returned.
         */
    MultiArrayIndex spatialDimensions() const
    {
        if(!hasData())
            return 0;
        MultiArrayIndex s = detail::spatialDimensions(pyObject());
        if(s == -1)
            s = ndim();
        return s;
    }

        /**
         Returns the shape of this array. The size of
         the returned shape equals ndim().
         */
    difference_type shape() const
    {
        if(hasData())
            return difference_type(PyArray_DIMS(pyObject()), PyArray_DIMS(pyObject()) + ndim());
        return difference_type();
    }

        /** Compute the ordering of the strides of this array.
            The result is describes the current permutation of the axes relative
            to an ascending stride order.
        */
    difference_type strideOrdering() const
    {
        if(!hasData())
            return difference_type();
        MultiArrayIndex N = ndim();
        difference_type stride(PyArray_STRIDES(pyObject()), PyArray_STRIDES(pyObject()) + N),
                        permutation(N);
        for(MultiArrayIndex k=0; k<N; ++k)
            permutation[k] = k;
        for(MultiArrayIndex k=0; k<N-1; ++k)
        {
            MultiArrayIndex smallest = k;
            for(MultiArrayIndex j=k+1; j<N; ++j)
            {
                if(stride[j] < stride[smallest])
                    smallest = j;
            }
            if(smallest != k)
            {
                std::swap(stride[k], stride[smallest]);
                std::swap(permutation[k], permutation[smallest]);
            }
        }
        difference_type ordering(N);
        for(MultiArrayIndex k=0; k<N; ++k)
            ordering[permutation[k]] = k;
        return ordering;
    }

        /**
         Returns the value type of the elements in this array, or -1
         when hasData() is false.
         */
    int dtype() const
    {
        if(hasData())
            return PyArray_DESCR(pyObject())->type_num;
        return -1;
    }

        /**
         * Return a borrowed reference to the internal PyArrayObject.
         */
    PyArrayObject * pyArray() const
    {
        return (PyArrayObject *)pyArray_.get();
    }

        /**
         * Return a borrowed reference to the internal PyArrayObject
         * (see pyArray()), cast to PyObject for your convenience.
         */
    PyObject * pyObject() const
    {
        return pyArray_.get();
    }

        /**
           Reset the NumpyAnyArray to the given object. If \a obj is a numpy array object,
           a new reference to that array is created, and the function returns
           true. Otherwise, it returns false and the NumpyAnyArray remains unchanged.
           If \a type is given, the new reference will be a view with that type, provided
           that \a type is a numpy ndarray or a subclass thereof. Otherwise, an
           exception is thrown.
         */
    bool makeReference(PyObject * obj, PyTypeObject * type = 0)
    {
        if(obj == 0 || !PyArray_Check(obj))
            return false;
        if(type != 0)
        {
            vigra_precondition(PyType_IsSubtype(type, &PyArray_Type) != 0,
                "NumpyAnyArray::makeReference(obj, type): type must be numpy.ndarray or a subclass thereof.");
            obj = PyArray_View((PyArrayObject*)obj, 0, type);
            pythonToCppException(obj);
        }
        pyArray_.reset(obj);
        return true;
    }

        /**
           Create a copy of the given array object. If \a obj is a numpy array object,
           a copy is created via the C-equivalent of 'obj->copy()'. If
           this call fails, or obj was not an array, an exception is thrown
           and the NumpyAnyArray remains unchanged.
         */
    void makeCopy(PyObject * obj, PyTypeObject * type = 0)
    {
        vigra_precondition(obj && PyArray_Check(obj),
             "NumpyAnyArray::makeCopy(obj): obj is not an array.");
        vigra_precondition(type == 0 || PyType_IsSubtype(type, &PyArray_Type),
             "NumpyAnyArray::makeCopy(obj, type): type must be numpy.ndarray or a subclass thereof.");
        python_ptr array(PyArray_NewCopy((PyArrayObject*)obj, NPY_ANYORDER), python_ptr::keep_count);
        pythonToCppException(array);
        makeReference(array, type);
    }

         /**
           Check whether this NumpyAnyArray actually points to a Python array.
         */
   bool hasData() const
    {
        return pyArray_ != 0;
    }
};

/********************************************************/
/*                                                      */
/*                     NumpyArray                       */
/*                                                      */
/********************************************************/

template <unsigned int N, class T, class Stride = StridedArrayTag>
class NumpyArray
: public MultiArrayView<N, typename NumpyArrayTraits<N, T, Stride>::value_type, Stride>,
  public NumpyAnyArray
{
  public:
    typedef NumpyArrayTraits<N, T, Stride> ArrayTraits;
    typedef typename ArrayTraits::dtype dtype;
    typedef T pseudo_value_type;
    
    static NPY_TYPES const typeCode = ArrayTraits::typeCode;

        /** the view type associated with this array.
         */
    typedef MultiArrayView<N, typename ArrayTraits::value_type, Stride> view_type;

    enum { actual_dimension = view_type::actual_dimension };

        /** the array's value type
         */
    typedef typename view_type::value_type value_type;

        /** pointer type
         */
    typedef typename view_type::pointer pointer;

        /** const pointer type
         */
    typedef typename view_type::const_pointer const_pointer;

        /** reference type (result of operator[])
         */
    typedef typename view_type::reference reference;

        /** const reference type (result of operator[] const)
         */
    typedef typename view_type::const_reference const_reference;

        /** size type
         */
    typedef typename view_type::size_type size_type;

        /** difference type (used for multi-dimensional offsets and indices)
         */
    typedef typename view_type::difference_type difference_type;

        /** difference and index type for a single dimension
         */
    typedef typename view_type::difference_type_1 difference_type_1;

        /** traverser type
         */
    typedef typename view_type::traverser traverser;

        /** traverser type to const data
         */
    typedef typename view_type::const_traverser const_traverser;

        /** sequential (random access) iterator type
         */
    typedef value_type * iterator;

        /** sequential (random access) const iterator type
         */
    typedef value_type * const_iterator;

    using view_type::shape;   // resolve ambiguity of multiple inheritance
    using view_type::hasData; // resolve ambiguity of multiple inheritance
    using view_type::strideOrdering; // resolve ambiguity of multiple inheritance

  protected:

    // this function assumes that pyArray_ has already been set, and compatibility been checked
    void setupArrayView();
    
    static python_ptr getArrayTypeObject()
    {
        python_ptr type = detail::getArrayTypeObject(ArrayTraits::typeKeyFull());
        if(type == 0)
            type = detail::getArrayTypeObject(ArrayTraits::typeKey(), &PyArray_Type);
        return type;
    }
       
    static python_ptr init(difference_type const & shape, bool init = true)
    {
        ArrayVector<npy_intp> pshape(shape.begin(), shape.end());
        return detail::constructNumpyArrayImpl((PyTypeObject *)getArrayTypeObject().ptr(), pshape, 
                       ArrayTraits::spatialDimensions, ArrayTraits::channels,
                       typeCode, "V", init);
    }

    static python_ptr init(difference_type const & shape, difference_type const & strideOrdering, bool init = true)
    {
        ArrayVector<npy_intp> pshape(shape.begin(), shape.end()), 
                              pstrideOrdering(strideOrdering.begin(), strideOrdering.end());
        return detail::constructNumpyArrayImpl((PyTypeObject *)getArrayTypeObject().ptr(), pshape, 
                       ArrayTraits::spatialDimensions, ArrayTraits::channels,
                       typeCode, "A", init, pstrideOrdering);
    }

  public:
        /**
         * Construct from a given PyObject pointer. When the given
         * python object is NULL, the internal python array will be
         * NULL and hasData() will return false.
         *
         * Otherwise, the function attempts to create a
         * new reference to the given Python object, unless
         * copying is forced by setting \a createCopy to true.
         * If either of this fails, the function throws an exception.
         * This will not happen if isStrictlyCompatible(obj) (in case
         * of creating a new reference) or isCopyCompatible(obj)
         * (in case of copying) have returned true beforehand.
         */
    explicit NumpyArray(PyObject *obj = 0, bool createCopy = false)
    {
        if(obj == 0)
            return;
        if(createCopy)
            makeCopy(obj);
        else
            vigra_precondition(makeReference(obj),
                  "NumpyArray(obj): Cannot construct from incompatible array.");
    }

       /**
         * Copy constructor; does not copy the memory, but creates a
         * new reference to the same underlying python object, unless
         * a copy is forced by setting \a createCopy to true.
         * (If the source object has no data, this one will have
         * no data, too.)
         */
    NumpyArray(const NumpyArray &other, bool createCopy = false)
    {
        if(!other.hasData())
            return;
        if(createCopy)
            makeCopy(other.pyObject());
        else
            makeReferenceUnchecked(other.pyObject());
    }

        /**
         * Construct a new array object, allocating an internal python
         * ndarray of the given shape (in fortran order), initialized
         * with zeros.
         *
         * An exception is thrown when construction fails.
         */
    explicit NumpyArray(difference_type const & shape)
    {
        vigra_postcondition(makeReference(init(shape)),
                     "NumpyArray(shape): Python constructor did not produce a compatible array.");
    }

        /**
         * Construct a new array object, allocating an internal python
         * ndarray of the given shape and given stride ordering, initialized
         * with zeros.
         *
         * An exception is thrown when construction fails.
         */
    NumpyArray(difference_type const & shape, difference_type const & strideOrdering)
    {
        vigra_postcondition(makeReference(init(shape, strideOrdering)),
                     "NumpyArray(shape): Python constructor did not produce a compatible array.");
    }

        /**
         * Constructor from NumpyAnyArray.
         * Equivalent to NumpyArray(other.pyObject())
         */
    explicit NumpyArray(const NumpyAnyArray &other, bool createCopy = false)
    {
        if(!other.hasData())
            return;
        if(createCopy)
            makeCopy(other.pyObject());
        else
            vigra_precondition(makeReference(other.pyObject()), //, false),
                   "NumpyArray(NumpyAnyArray): Cannot construct from incompatible or empty array.");
    }

        /**
         * Assignment operator. If this is already a view with data
         * (i.e. hasData() is true) and the shapes match, the RHS
         * array contents are copied.  If this is an empty view,
         * assignment is identical to makeReferenceUnchecked(other.pyObject()).
         * See MultiArrayView::operator= for further information on
         * semantics.
         */
    NumpyArray &operator=(const NumpyArray &other)
    {
        if(hasData())
            view_type::operator=(other);
        else
            makeReferenceUnchecked(other.pyObject());
        return *this;
    }

        /**
         * Assignment operator. If this is already a view with data
         * (i.e. hasData() is true) and the shapes match, the RHS
         * array contents are copied.
         * If this is an empty view, assignment is identical to
         * makeReference(other.pyObject()).
         * Otherwise, an exception is thrown.
         */
    NumpyArray &operator=(const NumpyAnyArray &other)
    {
        if(hasData())
        {
            NumpyAnyArray::operator=(other);
        }
        else if(isStrictlyCompatible(other.pyObject()))
        {
            makeReferenceUnchecked(other.pyObject());
        }
        else
        {
            vigra_precondition(false,
                "NumpyArray::operator=(): Cannot assign from incompatible array.");
        }
        return *this;
    }

        /**
         * Test whether a given python object is a numpy array that can be
         * converted (copied) into an array compatible to this NumpyArray type.
         * This means that the array's shape conforms to the requirements of
         * makeCopy().
         */
    static bool isCopyCompatible(PyObject *obj)
    {
        return ArrayTraits::isArray(obj) &&
               ArrayTraits::isShapeCompatible((PyArrayObject *)obj);
    }

        /**
         * Test whether a given python object is a numpy array with a
         * compatible dtype and the correct shape and strides, so that it
         * can be referenced as a view by this NumpyArray type (i.e.
         * it conforms to the requirements of makeReference()).
         */
    static bool isReferenceCompatible(PyObject *obj)
    {
        return ArrayTraits::isArray(obj) &&
               ArrayTraits::isPropertyCompatible((PyArrayObject *)obj);
    }

        /**
         * Like isReferenceCompatible(obj), but also executes a customized type compatibility
         * check when such a check has been registered for this class via
         * registerPythonArrayType().
         *
         * This facilitates proper overload resolution between
         * NumpyArray<3, Multiband<T> > (a multiband image) and NumpyArray<3, Singleband<T> > (a scalar volume).
         */
    static bool isStrictlyCompatible(PyObject *obj)
    {
#if VIGRA_CONVERTER_DEBUG
        std::cerr << "class " << typeid(NumpyArray).name() << " got " << obj->ob_type->tp_name << "\n";
        bool isClassCompatible=ArrayTraits::isClassCompatible(obj);
        bool isPropertyCompatible((PyArrayObject *)obj);
        std::cerr<<"isClassCompatible: "<<isClassCompatible<<std::endl;
        std::cerr<<"isPropertyCompatible: "<<isPropertyCompatible<<std::endl;
#endif
        return ArrayTraits::isClassCompatible(obj) &&
               ArrayTraits::isPropertyCompatible((PyArrayObject *)obj);
    }

        /**
         * Create a vector representing the standard stride ordering of a NumpyArray.
         * That is, we get a vector representing the range [0,...,N-1], which
         * denotes the stride ordering for Fortran order.
         */
    static difference_type standardStrideOrdering()
    {
        difference_type strideOrdering;
        for(unsigned int k=0; k<N; ++k)
            strideOrdering[k] = k;
        return strideOrdering;
    }

        /**
         * Set up a view to the given object without checking compatibility.
         * This function must not be used unless isReferenceCompatible(obj) returned
         * true on the given object (otherwise, a crash is likely).
         */
    void makeReferenceUnchecked(PyObject *obj)
    {
        NumpyAnyArray::makeReference(obj);
        setupArrayView();
    }

        /**
         * Try to set up a view referencing the given PyObject.
         * Returns false if the python object is not a compatible
         * numpy array (see isReferenceCompatible() or
         * isStrictlyCompatible(), according to the parameter \a
         * strict).
         */
    bool makeReference(PyObject *obj, bool strict = true)
    {
        if(strict)
        {
            if(!isStrictlyCompatible(obj))
                return false;
        }
        else
        {
            if(!isReferenceCompatible(obj))
                return false;
        }
        makeReferenceUnchecked(obj);
        return true;
    }

        /**
         * Try to set up a view referencing the same data as the given
         * NumpyAnyArray.  This overloaded variant simply calls
         * makeReference() on array.pyObject().
         */
    bool makeReference(const NumpyAnyArray &array, bool strict = true)
    {
        return makeReference(array.pyObject(), strict);
    }

        /**
         * Set up an unsafe reference to the given MultiArrayView.
         * ATTENTION: This creates a numpy.ndarray that points to the
         * same data, but does not own it, so it must be ensured by
         * other means that the memory does not get freed before the
         * end of the ndarray's lifetime!  (One elegant way would be
         * to set the 'base' attribute of the resulting ndarray to a
         * python object which directly or indirectly holds the memory
         * of the given MultiArrayView.)
         */
    void makeReference(const view_type &multiArrayView)
    {
        vigra_precondition(!hasData(), "makeReference(): cannot replace existing view with given buffer");

        // construct an ndarray that points to our data (taking strides into account):
        python_ptr array(ArrayTraits::constructor(multiArrayView.shape(), multiArrayView.data(), multiArrayView.stride()));

        view_type::operator=(multiArrayView);
        pyArray_ = array;
    }

        /**
         Try to create a copy of the given PyObject.
         Raises an exception when obj is not a compatible array
         (see isCopyCompatible() or isStrictlyCompatible(), according to the
         parameter \a strict) or the Python constructor call failed.
         */
    void makeCopy(PyObject *obj, bool strict = false)
    {
        vigra_precondition(strict ? isStrictlyCompatible(obj) : isCopyCompatible(obj),
                     "NumpyArray::makeCopy(obj): Cannot copy an incompatible array.");

        int M = PyArray_NDIM(obj);
        TinyVector<npy_intp, N> shape;
        std::copy(PyArray_DIMS(obj), PyArray_DIMS(obj)+M, shape.begin());
        if(M == N-1)
            shape[M] = 1;
        vigra_postcondition(makeReference(init(shape, false)),
                     "NumpyArray::makeCopy(obj): Copy created an incompatible array.");
        NumpyAnyArray::operator=(NumpyAnyArray(obj));
//        if(PyArray_CopyInto(pyArray(), (PyArrayObject*)obj) == -1)
//            pythonToCppException(0);
    }

        /**
            Allocate new memory with the given shape and initialize with zeros.<br>
            If a stride ordering is given, the resulting array will have this stride
            ordering, when it is compatible with the array's memory layout (unstrided
            arrays only permit the standard ascending stride ordering).

            <em>Note:</em> this operation invalidates dependent objects
            (MultiArrayViews and iterators)
         */
    void reshape(difference_type const & shape, difference_type const & strideOrdering = standardStrideOrdering())
    {
        vigra_postcondition(makeReference(init(shape, strideOrdering)),
                     "NumpyArray(shape): Python constructor did not produce a compatible array.");
    }

        /**
            When this array has no data, allocate new memory with the given \a shape and
            initialize with zeros. Otherwise, check if the new shape matches the old shape
            and throw a precondition exception with the given \a message if not.
         */
    void reshapeIfEmpty(difference_type const & shape, std::string message = "")
    {
        reshapeIfEmpty(shape, standardStrideOrdering(), message);
    }

        /**
            When this array has no data, allocate new memory with the given \a shape and
            initialize with zeros. Otherwise, check if the new shape matches the old shape
            and throw a precondition exception with the given \a message if not. If strict
            is true, the given stride ordering must also match that of the existing data.
         */
    void reshapeIfEmpty(difference_type const & shape, difference_type const & strideOrdering,
                        std::string message = "", bool strict = false)
    {
        if(hasData())
        {
            if(strict)
            {
                if(message == "")
                    message = "NumpyArray::reshapeIfEmpty(shape): array was not empty, and shape or stride ordering did not match.";
                vigra_precondition(shape == this->shape() && strideOrdering == this->strideOrdering(), message.c_str());
            }
            else
            {
                if(message == "")
                    message = "NumpyArray::reshapeIfEmpty(shape): array was not empty, and shape did not match.";
                vigra_precondition(shape == this->shape(), message.c_str());
            }
        }
        else
        {
            reshape(shape, strideOrdering);
        }
    }
};

    // this function assumes that pyArray_ has already been set, and compatibility been checked
template <unsigned int N, class T, class Stride>
void NumpyArray<N, T, Stride>::setupArrayView()
{
    if(NumpyAnyArray::hasData())
    {
        unsigned int dimension = std::min<unsigned int>(actual_dimension, pyArray()->nd);
        std::copy(pyArray()->dimensions, pyArray()->dimensions + dimension, this->m_shape.begin());
        std::copy(pyArray()->strides, pyArray()->strides + dimension, this->m_stride.begin());
        if(pyArray()->nd < actual_dimension)
        {
            this->m_shape[dimension] = 1;
            this->m_stride[dimension] = 0;
        }
        this->m_stride /= sizeof(value_type);
        this->m_ptr = reinterpret_cast<pointer>(pyArray()->data);
    }
    else
    {
        this->m_ptr = 0;
    }
}


typedef NumpyArray<2, float >  NumpyFArray2;
typedef NumpyArray<3, float >  NumpyFArray3;
typedef NumpyArray<4, float >  NumpyFArray4;
typedef NumpyArray<2, Singleband<float> >  NumpyFImage;
typedef NumpyArray<3, Singleband<float> >  NumpyFVolume;
typedef NumpyArray<2, RGBValue<float> >  NumpyFRGBImage;
typedef NumpyArray<3, RGBValue<float> >  NumpyFRGBVolume;
typedef NumpyArray<3, Multiband<float> >  NumpyFMultibandImage;
typedef NumpyArray<4, Multiband<float> >  NumpyFMultibandVolume;

inline void import_vigranumpy()
{
    if(_import_array() < 0)
        pythonToCppException(0);
<<<<<<< HEAD
    python_ptr module(PyImport_ImportModule("vigra.vigranumpycmodule"), python_ptr::keep_count);
=======
    python_ptr module(PyImport_ImportModule("vigra.vigranumpycore"), python_ptr::keep_count);
>>>>>>> a1aa501a
    pythonToCppException(module);
}

/********************************************************/
/*                                                      */
/*   NumpyArray Multiband Argument Object Factories     */
/*                                                      */
/********************************************************/

template <class PixelType, class Stride>
inline triple<ConstStridedImageIterator<PixelType>,
              ConstStridedImageIterator<PixelType>,
              MultibandVectorAccessor<PixelType> >
srcImageRange(NumpyArray<3, Multiband<PixelType>, Stride> const & img)
{
    ConstStridedImageIterator<PixelType>
        ul(img.data(), 1, img.stride(0), img.stride(1));
    return triple<ConstStridedImageIterator<PixelType>,
                  ConstStridedImageIterator<PixelType>,
                  MultibandVectorAccessor<PixelType> >
        (ul, ul + Size2D(img.shape(0), img.shape(1)), MultibandVectorAccessor<PixelType>(img.shape(2), img.stride(2)));
}

template <class PixelType, class Stride>
inline pair< ConstStridedImageIterator<PixelType>,
             MultibandVectorAccessor<PixelType> >
srcImage(NumpyArray<3, Multiband<PixelType>, Stride> const & img)
{
    ConstStridedImageIterator<PixelType>
        ul(img.data(), 1, img.stride(0), img.stride(1));
    return pair<ConstStridedImageIterator<PixelType>, MultibandVectorAccessor<PixelType> >
        (ul, MultibandVectorAccessor<PixelType>(img.shape(2), img.stride(2)));
}

template <class PixelType, class Stride>
inline triple< StridedImageIterator<PixelType>,
               StridedImageIterator<PixelType>,
               MultibandVectorAccessor<PixelType> >
destImageRange(NumpyArray<3, Multiband<PixelType>, Stride> & img)
{
    StridedImageIterator<PixelType>
        ul(img.data(), 1, img.stride(0), img.stride(1));
    typedef typename AccessorTraits<PixelType>::default_accessor Accessor;
    return triple<StridedImageIterator<PixelType>,
                  StridedImageIterator<PixelType>,
                  MultibandVectorAccessor<PixelType> >
        (ul, ul + Size2D(img.shape(0), img.shape(1)),
        MultibandVectorAccessor<PixelType>(img.shape(2), img.stride(2)));
}

template <class PixelType, class Stride>
inline pair< StridedImageIterator<PixelType>,
             MultibandVectorAccessor<PixelType> >
destImage(NumpyArray<3, Multiband<PixelType>, Stride> & img)
{
    StridedImageIterator<PixelType>
        ul(img.data(), 1, img.stride(0), img.stride(1));
    return pair<StridedImageIterator<PixelType>, MultibandVectorAccessor<PixelType> >
        (ul, MultibandVectorAccessor<PixelType>(img.shape(2), img.stride(2)));
}

template <class PixelType, class Stride>
inline pair< ConstStridedImageIterator<PixelType>,
             MultibandVectorAccessor<PixelType> >
maskImage(NumpyArray<3, Multiband<PixelType>, Stride> const & img)
{
    ConstStridedImageIterator<PixelType>
        ul(img.data(), 1, img.stride(0), img.stride(1));
    typedef typename AccessorTraits<PixelType>::default_accessor Accessor;
    return pair<ConstStridedImageIterator<PixelType>, MultibandVectorAccessor<PixelType> >
        (ul, MultibandVectorAccessor<PixelType>(img.shape(2), img.stride(2)));
}

} // namespace vigra

#endif // VIGRA_NUMPY_ARRAY_HXX<|MERGE_RESOLUTION|>--- conflicted
+++ resolved
@@ -1790,11 +1790,7 @@
 {
     if(_import_array() < 0)
         pythonToCppException(0);
-<<<<<<< HEAD
-    python_ptr module(PyImport_ImportModule("vigra.vigranumpycmodule"), python_ptr::keep_count);
-=======
     python_ptr module(PyImport_ImportModule("vigra.vigranumpycore"), python_ptr::keep_count);
->>>>>>> a1aa501a
     pythonToCppException(module);
 }
 
