/************************************************************************/
/*                                                                      */
/*        Copyright 2008-2009 by  Ullrich Koethe and Rahul Nair         */
/*                                                                      */
/*    This file is part of the VIGRA computer vision library.           */
/*    The VIGRA Website is                                              */
/*        http://kogs-www.informatik.uni-hamburg.de/~koethe/vigra/      */
/*    Please direct questions, bug reports, and contributions to        */
/*        ullrich.koethe@iwr.uni-heidelberg.de    or                    */
/*        vigra@informatik.uni-hamburg.de                               */
/*                                                                      */
/*    Permission is hereby granted, free of charge, to any person       */
/*    obtaining a copy of this software and associated documentation    */
/*    files (the "Software"), to deal in the Software without           */
/*    restriction, including without limitation the rights to use,      */
/*    copy, modify, merge, publish, distribute, sublicense, and/or      */
/*    sell copies of the Software, and to permit persons to whom the    */
/*    Software is furnished to do so, subject to the following          */
/*    conditions:                                                       */
/*                                                                      */
/*    The above copyright notice and this permission notice shall be    */
/*    included in all copies or substantial portions of the             */
/*    Software.                                                         */
/*                                                                      */
/*    THE SOFTWARE IS PROVIDED "AS IS", WITHOUT WARRANTY OF ANY KIND    */
/*    EXPRESS OR IMPLIED, INCLUDING BUT NOT LIMITED TO THE WARRANTIES   */
/*    OF MERCHANTABILITY, FITNESS FOR A PARTICULAR PURPOSE AND          */
/*    NONINFRINGEMENT. IN NO EVENT SHALL THE AUTHORS OR COPYRIGHT       */
/*    HOLDERS BE LIABLE FOR ANY CLAIM, DAMAGES OR OTHER LIABILITY,      */
/*    WHETHER IN AN ACTION OF CONTRACT, TORT OR OTHERWISE, ARISING      */
/*    FROM, OUT OF OR IN CONNECTION WITH THE SOFTWARE OR THE USE OR     */
/*    OTHER DEALINGS IN THE SOFTWARE.                                   */
/*                                                                      */
/************************************************************************/


#ifndef VIGRA_RF_COMMON_HXX
#define VIGRA_RF_COMMON_HXX

namespace vigra
{

// FORWARD DECLARATIONS
// TODO : DECIDE WHETHER THIS IS A GOOD IDEA
struct                  ClassificationTag{};
struct                  RegressionTag{};

class BestGiniOfColumn;
template<class T>
class ThresholdSplit;

typedef  ThresholdSplit<BestGiniOfColumn> GiniSplit;
namespace rf
{
    class                   StopVisiting;
}
class                   OOB_Visitor;
class                   RandomForestOptions;

template<class T= double>
class                   ProblemSpec;

template<class LabelT = double, class Tag = ClassificationTag>
    class               RandomForest;
class                   EarlyStoppStd;
namespace detail
{
    class               RF_DEFAULT;
    class               DecisionTree;
}
detail::RF_DEFAULT&     rf_default();
template <class T>
    class               DT_StackEntry;

/**\brief Traits Class for the Random Forest
 *
 * refer to the typedefs in this class when using the default
 * objects as the names may change in future.
 */
class RF_Traits
{
    public:
    typedef RandomForestOptions     Options_t;
    typedef detail::DecisionTree    DecisionTree_t;
    typedef ClassificationTag       Preprocessor_t;
    typedef GiniSplit               Default_Split_t;
    typedef EarlyStoppStd           Default_Stop_t;
    typedef rf::StopVisiting
                                    Default_Visitor_t;
    typedef rf::StopVisiting            StopVisiting_t;

};


/**\brief Standard early stopping criterion
 *
 * Stop if region.size() < min_split_node_size_;
 */
class EarlyStoppStd
{
    public:
    int min_split_node_size_;

    template<class Opt>
    EarlyStoppStd(Opt opt)
    :   min_split_node_size_(opt.min_split_node_size_)
    {}

    template<class T>
    void set_external_parameters(ProblemSpec<T> &prob)
    {}

    template<class Region>
    bool operator()(Region& region)
    {
        return region.size() < min_split_node_size_;
    }

    template<class WeightIter, class T>
    bool after_prediction(WeightIter iter, ProblemSpec<T> ext_param, int k, int tree_count)
    {
        return false; 
    }
};




namespace detail
{

/**\brief singleton default tag class -
 *
 *  use the rf_default() factory function to use the tag.
 *  \sa RandomForest<>::learn();
 */
class RF_DEFAULT
{
    private:
        RF_DEFAULT()
        {}
    public:
        friend RF_DEFAULT& ::vigra::rf_default();

        /** ok workaround for automatic choice of the decisiontree
         * stackentry.
         */
        typedef DT_StackEntry<ArrayVectorView<Int32>::iterator>
                    StackEntry_t;
};

/**\brief chooses between default type and type supplied
 * 
 * This is an internal class and you shouldn't really care about it.
 * Just pass on used in RandomForest.learn()
 * Usage:
 *\code
 *      // example: use container type supplied by user or ArrayVector if 
 *      //          rf_default() was specified as argument;
 *      template<class Container_t>
 *      void do_some_foo(Container_t in)
 *      {
 *          typedef ArrayVector<int>    Default_Container_t;
 *          Default_Container_t         default_value;
 *          Value_Chooser<Container_t,  Default_Container_t> 
 *                      choose(in, default_value);
 *
 *          // if the user didn't care and the in was of type 
 *          // RF_DEFAULT then default_value is used.
 *          do_some_more_foo(choose.value());
 *      }
 *      Value_Chooser choose_val<Type, Default_Type>
 *\endcode
 */
template<class T, class C>
class Value_Chooser
{
public:
    typedef T type;
    static T & choose(T & t, C & c)
    {
        return t; 
    }
};

template<class C>
class Value_Chooser<detail::RF_DEFAULT, C>
{
public:
    typedef C type;
    
    static C & choose(detail::RF_DEFAULT & t, C & c)
    {
        return c; 
    }
};




} //namespace detail


/**\brief factory function to return a RF_DEFAULT tag
 * \sa RandomForest<>::learn()
 */
detail::RF_DEFAULT& rf_default()
{
    static detail::RF_DEFAULT result;
    return result;
}

/** tags used with the RandomForestOptions class
 * \sa RF_Traits::Option_t
 */
enum RF_OptionTag   { RF_EQUAL,
                      RF_PROPORTIONAL,
                      RF_EXTERNAL,
                      RF_NONE,
                      RF_FUNCTION,
                      RF_LOG,
                      RF_SQRT,
                      RF_CONST,
                      RF_ALL};


/**\brief Options object for the random forest
 *
 * usage:
 * RandomForestOptions a =  RandomForestOptions()
 *                              .param1(value1)
 *                              .param2(value2)
 *                              ...
 *
 * This class only contains options/parameters that are not problem
 * dependent. The ProblemSpec class contains methods to set class weights
 * if necessary.
 *
 * Note that the return value of all methods is *this which makes
 * concatenating of options as above possible.
 */
class RandomForestOptions
{
  public:
    /**\name sampling options*/
    /*\{*/
    // look at the member access functions for documentation
    bool prepare_online_learning_;
    double  training_set_proportion_;
    int     training_set_size_;
    int (*training_set_func_)(int);
    RF_OptionTag
        training_set_calc_switch_;

    bool    sample_with_replacement_;
    RF_OptionTag
            stratification_method_;


    /**\name general random forest options
     *
     * these usually will be used by most split functors and
     * stopping predicates
     */
    /*\{*/
    RF_OptionTag    mtry_switch_;
    int     mtry_;
    int (*mtry_func_)(int) ;


    int tree_count_;
    int min_split_node_size_;
    /*\}*/

    size_t serialized_size() const
    {
        return 11;
    }
    

    bool operator==(RandomForestOptions & rhs) const
    {
        bool result = true;
        #define COMPARE(field) result = result && (this->field == rhs.field); 
        COMPARE(training_set_proportion_);
        COMPARE(training_set_size_);
        COMPARE(training_set_calc_switch_);
        COMPARE(sample_with_replacement_);
        COMPARE(stratification_method_);
        COMPARE(mtry_switch_);
        COMPARE(mtry_);
        COMPARE(tree_count_);
        COMPARE(min_split_node_size_);
        #undef COMPARE

        return result;
    }
    bool operator!=(RandomForestOptions & rhs_) const
    {
        return !(*this == rhs_);
    }
    template<class Iter>
    void unserialize(Iter const & begin, Iter const & end)
    {
        Iter iter = begin;
<<<<<<< HEAD
        vigra_precondition(static_cast<size_t>(end - begin) == serialized_size(), 
=======
        vigra_precondition(end - begin == 11, 
>>>>>>> 765d0a7e
                           "RandomForestOptions::unserialize():"
                           "wrong number of parameters");
        #define PULL(item_, type_) item_ = type_(*iter); ++iter;
        PULL(training_set_proportion_, double);
        PULL(training_set_size_, int);
        ++iter; //PULL(training_set_func_, double);
        PULL(training_set_calc_switch_, (RF_OptionTag)int);
        PULL(sample_with_replacement_, 0 != );
        PULL(stratification_method_, (RF_OptionTag)int);
        PULL(mtry_switch_, (RF_OptionTag)int);
        PULL(mtry_, int);
        ++iter; //PULL(mtry_func_, double);
        PULL(tree_count_, int);
        PULL(min_split_node_size_, int);
        PULL(predict_weighted_, bool);
        #undef PULL
    }
    template<class Iter>
    void serialize(Iter const &  begin, Iter const & end) const
    {
        Iter iter = begin;
<<<<<<< HEAD
        vigra_precondition(static_cast<size_t>(end - begin) == serialized_size(), 
=======
        vigra_precondition(end - begin == 11, 
>>>>>>> 765d0a7e
                           "RandomForestOptions::serialize():"
                           "wrong number of parameters");
        #define PUSH(item_) *iter = double(item_); ++iter;
        PUSH(training_set_proportion_);
        PUSH(training_set_size_);
        if(training_set_func_ != 0)
        {
            PUSH(1);
        }
        else
        {
            PUSH(0);
        }
        PUSH(training_set_calc_switch_);
        PUSH(sample_with_replacement_);
        PUSH(stratification_method_);
        PUSH(mtry_switch_);
        PUSH(mtry_);
        if(mtry_func_ != 0)
        {
            PUSH(1);
        }
        else
        {
            PUSH(0);
        }
        PUSH(tree_count_);
        PUSH(min_split_node_size_);
        #undef PUSH
    }


    /**\brief create a RandomForestOptions object with default initialisation.
     *
     * look at the other member functions for more information on default
     * values
     */
    RandomForestOptions()
    :
        training_set_proportion_(1.0),
        training_set_size_(0),
        training_set_func_(0),
        training_set_calc_switch_(RF_PROPORTIONAL),
        sample_with_replacement_(true),
        stratification_method_(RF_NONE),
        mtry_switch_(RF_SQRT),
        mtry_(0),
        mtry_func_(0),
        predict_weighted_(false),
        tree_count_(256),
<<<<<<< HEAD
        min_split_node_size_(1)
=======
        min_split_node_size_(1),
        prepare_online_learning_(false)
>>>>>>> 765d0a7e
    {}

    /**\brief specify stratification strategy
     *
     * default: RF_NONE
     * possible values: RF_EQUAL, RF_PROPORTIONAL,
     *                  RF_EXTERNAL, RF_NONE
     * RF_EQUAL:        get equal amount of samples per class.
     * RF_PROPORTIONAL: sample proportional to fraction of class samples
     *                  in population
     * RF_EXTERNAL:     strata_weights_ field of the ProblemSpec_t object
     *                  has been set externally. (defunct)
     */
    RandomForestOptions & use_stratification(RF_OptionTag in)
    {
        vigra_precondition(in == RF_EQUAL ||
                           in == RF_PROPORTIONAL ||
                           in == RF_EXTERNAL ||
                           in == RF_NONE,
                           "RandomForestOptions::use_stratification()"
                           "input must be RF_EQUAL, RF_PROPORTIONAL,"
                           "RF_EXTERNAL or RF_NONE");
        stratification_method_ = in;
        return *this;
    }

    RandomForestOptions & prepare_online_learning(bool in)
    {
        prepare_online_learning_=in;
        return *this;
    }

    /**\brief sample from training population with or without replacement?
     *
     * <br> Default: true
     */
    RandomForestOptions & sample_with_replacement(bool in)
    {
        sample_with_replacement_ = in;
        return *this;
    }

    /**\brief  specify the fraction of the total number of samples 
     * used per tree for learning. 
     *
     * This value should be in [0.0 1.0] if sampling without
     * replacement has been specified.
     *
     * <br> default : 1.0
     */
    RandomForestOptions & samples_per_tree(double in)
    {
        training_set_proportion_ = in;
        training_set_calc_switch_ = RF_PROPORTIONAL;
        return *this;
    }

    /**\brief directly specify the number of samples per tree
     */
    RandomForestOptions & samples_per_tree(int in)
    {
        training_set_size_ = in;
        training_set_calc_switch_ = RF_CONST;
        return *this;
    }

    /**\brief use external function to calculate the number of samples each
     *        tree should be learnt with.
     *
     * \param in function pointer that takes the number of rows in the
     *           learning data and outputs the number samples per tree.
     */
    RandomForestOptions & samples_per_tree(int (*in)(int))
    {
        training_set_func_ = in;
        training_set_calc_switch_ = RF_FUNCTION;
        return *this;
    }

    /**\brief use built in mapping to calculate mtry
     *
     * Use one of the built in mappings to calculate mtry from the number
     * of columns in the input feature data.
     * \param in possible values: RF_LOG, RF_SQRT or RF_ALL
     *           <br> default: RF_SQRT.
     */
    RandomForestOptions & features_per_node(RF_OptionTag in)
    {
        vigra_precondition(in == RF_LOG ||
                           in == RF_SQRT||
                           in == RF_ALL,
                           "RandomForestOptions()::features_per_node():"
                           "input must be of type RF_LOG or RF_SQRT");
        mtry_switch_ = in;
        return *this;
    }

    /**\brief Set mtry to a constant value
     *
     * mtry is the number of columns/variates/variables randomly choosen
     * to select the best split from.
     *
     */
    RandomForestOptions & features_per_node(int in)
    {
        mtry_ = in;
        mtry_switch_ = RF_CONST;
        return *this;
    }

    /**\brief use a external function to calculate mtry
     *
     * \param in function pointer that takes int (number of columns
     *           of the and outputs int (mtry)
     */
    RandomForestOptions & features_per_node(int(*in)(int))
    {
        mtry_func_ = in;
        mtry_switch_ = RF_FUNCTION;
        return *this;
    }

    /** How many trees to create?
     *
     * <br> Default: 255.
     */
    RandomForestOptions & tree_count(int in)
    {
        tree_count_ = in;
        return *this;
    }

    /**\brief Number of examples required for a node to be split.
     *
     *  When the number of examples in a node is below this number,
     *  the node is not split even if class separation is not yet perfect.
     *  Instead, the node returns the proportion of each class
     *  (among the remaining examples) during the prediction phase.
     *  <br> Default: 1 (complete growing)
     */
    RandomForestOptions & min_split_node_size(int in)
    {
        min_split_node_size_ = in;
        return *this;
    }
};


/** \brief problem types 
 */
enum Problem_t{REGRESSION, CLASSIFICATION, CHECKLATER};


/** \brief problem specification class for the random forest.
 *
 * This class contains all the problem specific parameters the random
 * forest needs for learning. Specification of an instance of this class
 * is optional as all necessary fields will be computed prior to learning
 * if not specified.
 *
 * if needed usage is similar to that of RandomForestOptions
 */

template<class LabelType>
class ProblemSpec
{


public:

    /** \brief  problem class
     */

    typedef LabelType       Label_t;
    ArrayVector<Label_t>    classes;

    int                     column_count_;
    int                     class_count_;
    int                     row_count_;

    int                     actual_mtry_;
    int                     actual_msample_;

    Problem_t               problem_type_;
    
    int used_;
    ArrayVector<double>     class_weights_;
    int                     is_weighted;


    template<class T> 
    void to_classlabel(int index, T & out) const
    {
        out = T(classes[index]);
    }

    #define EQUALS(field) field(rhs.field)
    template<class T>
    ProblemSpec(ProblemSpec<T> const & rhs)
    : 
        EQUALS(column_count_),
        EQUALS(class_count_),
        EQUALS(row_count_),
        EQUALS(actual_mtry_),
        EQUALS(actual_msample_),
        EQUALS(problem_type_),
        EQUALS(used_),
        EQUALS(class_weights_),
        EQUALS(is_weighted)
    {
        std::back_insert_iterator<ArrayVector<Label_t> >
                        iter(classes);
        std::copy(classes.begin(), classes.end(), iter); 
    }
    #undef EQUALS

    // for some reason the function below does not match
    // the default copy constructor
    #define EQUALS(field) (this->field = rhs.field);
    template<class T>
    ProblemSpec & operator=(ProblemSpec const & rhs)
    {
        EQUALS(column_count_);
        EQUALS(class_count_);
        EQUALS(row_count_);
        EQUALS(actual_mtry_);
        EQUALS(actual_msample_);
        EQUALS(problem_type_);
        EQUALS(used_);
        EQUALS(class_weights_);
        EQUALS(is_weighted);
        std::back_insert_iterator<ArrayVector<Label_t> >
                        iter(classes);
        std::copy(classes.begin(), classes.end(), iter); 
        return *this;
    }

    template<class T>
    ProblemSpec<Label_t> & operator=(ProblemSpec<T> const & rhs)
    {
        EQUALS(column_count_);
        EQUALS(class_count_);
        EQUALS(row_count_);
        EQUALS(actual_mtry_);
        EQUALS(actual_msample_);
        EQUALS(problem_type_);
        EQUALS(used_);
        EQUALS(class_weights_);
        EQUALS(is_weighted);
        std::back_insert_iterator<ArrayVector<Label_t> >
                        iter(classes);
        std::copy(classes.begin(), classes.end(), iter); 
        return *this;
    }
    #undef EQUALS

    template<class T>
    bool operator==(ProblemSpec<T> const & rhs)
    {
        bool result = true;
        #define COMPARE(field) result = result && (this->field == rhs.field);
        COMPARE(column_count_);
        COMPARE(class_count_);
        COMPARE(row_count_);
        COMPARE(actual_mtry_);
        COMPARE(actual_msample_);
        COMPARE(problem_type_);
        COMPARE(is_weighted);
        COMPARE(used_);
        COMPARE(class_weights_);
        COMPARE(classes);
        #undef COMPARE
        return result;
    }

    bool operator!=(ProblemSpec & rhs)
    {
        return !(*this == rhs);
    }


    size_t serialized_size() const
    {
        return 8 + class_count_ *int(is_weighted+1);
    }


    template<class Iter>
    void unserialize(Iter const & begin, Iter const & end)
    {
        Iter iter = begin;
        vigra_precondition(end - begin >= 8, 
                           "ProblemSpec::unserialize():"
                           "wrong number of parameters");
        #define PULL(item_, type_) item_ = type_(*iter); ++iter;
        PULL(column_count_,int);
        PULL(class_count_, int);

        vigra_precondition(end - begin >= 8 + class_count_, 
                           "ProblemSpec::unserialize(): 1");
        PULL(row_count_, int);
        PULL(actual_mtry_,int);
        PULL(actual_msample_, int);
        PULL(problem_type_, Problem_t);
        PULL(is_weighted, int);
        PULL(used_, int);
        if(is_weighted)
        {
            vigra_precondition(end - begin == 8 + 2*class_count_, 
                               "ProblemSpec::unserialize(): 2");
            class_weights_.insert(class_weights_.end(),
                                  iter, 
                                  iter + class_count_);
            iter += class_count_; 
        }
        classes.insert(classes.end(), iter, end);
        #undef PULL
    }


    template<class Iter>
    void serialize(Iter const & begin, Iter const & end) const
    {
        Iter iter = begin;
        vigra_precondition(end - begin == serialized_size(), 
                           "RandomForestOptions::serialize():"
                           "wrong number of parameters");
        #define PUSH(item_) *iter = double(item_); ++iter;
        PUSH(column_count_);
        PUSH(class_count_)
        PUSH(row_count_);
        PUSH(actual_mtry_);
        PUSH(actual_msample_);
        PUSH(problem_type_);
        PUSH(is_weighted);
        PUSH(used_)
        if(is_weighted)
        {
            std::copy(class_weights_.begin(),
                      class_weights_.end(),
                      iter);
            iter += class_count_; 
        }
        std::copy(classes.begin(),
                  classes.end(),
                  iter);
        #undef PUSH
    }

    void make_from_map(std::map<std::string, ArrayVector<double> > & in)
    {
        typedef MultiArrayShape<2>::type Shp; 
        #define PULL(item_, type_) item_ = type_(in[#item_][0]); 
        PULL(column_count_,int);
        PULL(class_count_, int);
        PULL(row_count_, int);
        PULL(actual_mtry_,int);
        PULL(actual_msample_, int);
        PULL(problem_type_, (Problem_t)int);
        PULL(is_weighted, int);
        PULL(used_, int);
        class_weights_ = in["class_weights_"];
        #undef PUSH
    }
    void make_map(std::map<std::string, ArrayVector<double> > & in) const
    {
        typedef MultiArrayShape<2>::type Shp; 
        #define PUSH(item_) in[#item_] = ArrayVector<double>(1, double(item_)); 
        PUSH(column_count_);
        PUSH(class_count_)
        PUSH(row_count_);
        PUSH(actual_mtry_);
        PUSH(actual_msample_);
        PUSH(problem_type_);
        PUSH(is_weighted);
        PUSH(used_);
        in["class_weights_"] = class_weights_;
        #undef PUSH
    }
    
    /**\brief set default values (-> values not set)
     */
    ProblemSpec()
    :   column_count_(0),
        class_count_(0),
        row_count_(0),
        actual_mtry_(0),
        actual_msample_(0),
        problem_type_(CHECKLATER),
        used_(false),
        is_weighted(false)
    {}


    ProblemSpec & column_count(int in)
    {
        column_count_ = in;
        return *this;
    }

    /**\brief supply with class labels -
     * 
     * the preprocessor will not calculate the labels needed in this case.
     */
    template<class C_Iter>
    ProblemSpec & classes_(C_Iter begin, C_Iter end)
    {
        int size = end-begin;
        for(int k=0; k<size; ++k, ++begin)
            classes.push_back(detail::RequiresExplicitCast<LabelType>::cast(*begin));
        class_count_ = size;
        return *this;
    }

    /** \brief supply with class weights  -
     *
     * this is the only case where you would really have to 
     * create a ProblemSpec object.
     */
    template<class W_Iter>
    ProblemSpec & class_weights(W_Iter begin, W_Iter end)
    {
        class_weights_.insert(class_weights_.end(), begin, end);
        is_weighted = true;
        return *this;
    }



    void clear()
    {
        used_ = false; 
        classes.clear();
        class_weights_.clear();
        column_count_ = 0 ;
        class_count_ = 0;
        actual_mtry_ = 0;
        actual_msample_ = 0;
        problem_type_ = CHECKLATER;
        is_weighted = false;

    }

    bool used() const
    {
        return used_ != 0;
    }
};



} // namespace vigra

#endif //VIGRA_RF_COMMON_HXX<|MERGE_RESOLUTION|>--- conflicted
+++ resolved
@@ -44,12 +44,13 @@
 // TODO : DECIDE WHETHER THIS IS A GOOD IDEA
 struct                  ClassificationTag{};
 struct                  RegressionTag{};
-
+class GiniCriterion;
+template<class T>
 class BestGiniOfColumn;
-template<class T>
+template<class T, class U = ClassificationTag>
 class ThresholdSplit;
 
-typedef  ThresholdSplit<BestGiniOfColumn> GiniSplit;
+typedef  ThresholdSplit<BestGiniOfColumn<GiniCriterion> > GiniSplit;
 namespace rf
 {
     class                   StopVisiting;
@@ -107,7 +108,7 @@
     {}
 
     template<class T>
-    void set_external_parameters(ProblemSpec<T> &prob)
+    void set_external_parameters(ProblemSpec<T>const  &prob, int tree_count = 0, bool is_weighted = false)
     {}
 
     template<class Region>
@@ -116,8 +117,8 @@
         return region.size() < min_split_node_size_;
     }
 
-    template<class WeightIter, class T>
-    bool after_prediction(WeightIter iter, ProblemSpec<T> ext_param, int k, int tree_count)
+    template<class WeightIter, class T, class C>
+    bool after_prediction(WeightIter iter,  int k, MultiArrayView<2, T, C> prob, double totalCt)
     {
         return false; 
     }
@@ -267,14 +268,14 @@
     int     mtry_;
     int (*mtry_func_)(int) ;
 
-
+    bool predict_weighted_; 
     int tree_count_;
     int min_split_node_size_;
     /*\}*/
 
     size_t serialized_size() const
     {
-        return 11;
+        return 12;
     }
     
 
@@ -291,6 +292,7 @@
         COMPARE(mtry_);
         COMPARE(tree_count_);
         COMPARE(min_split_node_size_);
+        COMPARE(predict_weighted_);
         #undef COMPARE
 
         return result;
@@ -303,11 +305,7 @@
     void unserialize(Iter const & begin, Iter const & end)
     {
         Iter iter = begin;
-<<<<<<< HEAD
         vigra_precondition(static_cast<size_t>(end - begin) == serialized_size(), 
-=======
-        vigra_precondition(end - begin == 11, 
->>>>>>> 765d0a7e
                            "RandomForestOptions::unserialize():"
                            "wrong number of parameters");
         #define PULL(item_, type_) item_ = type_(*iter); ++iter;
@@ -322,18 +320,14 @@
         ++iter; //PULL(mtry_func_, double);
         PULL(tree_count_, int);
         PULL(min_split_node_size_, int);
-        PULL(predict_weighted_, bool);
+        PULL(predict_weighted_, 0 !=);
         #undef PULL
     }
     template<class Iter>
     void serialize(Iter const &  begin, Iter const & end) const
     {
         Iter iter = begin;
-<<<<<<< HEAD
         vigra_precondition(static_cast<size_t>(end - begin) == serialized_size(), 
-=======
-        vigra_precondition(end - begin == 11, 
->>>>>>> 765d0a7e
                            "RandomForestOptions::serialize():"
                            "wrong number of parameters");
         #define PUSH(item_) *iter = double(item_); ++iter;
@@ -362,6 +356,7 @@
         }
         PUSH(tree_count_);
         PUSH(min_split_node_size_);
+        PUSH(predict_weighted_);
         #undef PUSH
     }
 
@@ -384,12 +379,8 @@
         mtry_func_(0),
         predict_weighted_(false),
         tree_count_(256),
-<<<<<<< HEAD
-        min_split_node_size_(1)
-=======
         min_split_node_size_(1),
         prepare_online_learning_(false)
->>>>>>> 765d0a7e
     {}
 
     /**\brief specify stratification strategy
@@ -466,6 +457,14 @@
     {
         training_set_func_ = in;
         training_set_calc_switch_ = RF_FUNCTION;
+        return *this;
+    }
+    
+    /**\brief weight each tree with number of samples in that node
+     */
+    RandomForestOptions & predict_weighted()
+    {
+        predict_weighted_ = true;
         return *this;
     }
 
@@ -578,8 +577,9 @@
     int used_;
     ArrayVector<double>     class_weights_;
     int                     is_weighted;
-
-
+    double                  precision_;
+    
+        
     template<class T> 
     void to_classlabel(int index, T & out) const
     {
@@ -598,11 +598,12 @@
         EQUALS(problem_type_),
         EQUALS(used_),
         EQUALS(class_weights_),
-        EQUALS(is_weighted)
+        EQUALS(is_weighted),
+        EQUALS(precision_)
     {
         std::back_insert_iterator<ArrayVector<Label_t> >
                         iter(classes);
-        std::copy(classes.begin(), classes.end(), iter); 
+        std::copy(rhs.classes.begin(), rhs.classes.end(), iter); 
     }
     #undef EQUALS
 
@@ -621,9 +622,10 @@
         EQUALS(used_);
         EQUALS(class_weights_);
         EQUALS(is_weighted);
+        EQUALS(precision_);
         std::back_insert_iterator<ArrayVector<Label_t> >
                         iter(classes);
-        std::copy(classes.begin(), classes.end(), iter); 
+        std::copy(rhs.classes.begin(), rhs.classes.end(), iter); 
         return *this;
     }
 
@@ -639,9 +641,10 @@
         EQUALS(used_);
         EQUALS(class_weights_);
         EQUALS(is_weighted);
+        EQUALS(precision_);
         std::back_insert_iterator<ArrayVector<Label_t> >
                         iter(classes);
-        std::copy(classes.begin(), classes.end(), iter); 
+        std::copy(rhs.classes.begin(), rhs.classes.end(), iter); 
         return *this;
     }
     #undef EQUALS
@@ -658,6 +661,7 @@
         COMPARE(actual_msample_);
         COMPARE(problem_type_);
         COMPARE(is_weighted);
+        COMPARE(precision_);
         COMPARE(used_);
         COMPARE(class_weights_);
         COMPARE(classes);
@@ -673,7 +677,7 @@
 
     size_t serialized_size() const
     {
-        return 8 + class_count_ *int(is_weighted+1);
+        return 9 + class_count_ *int(is_weighted+1);
     }
 
 
@@ -681,14 +685,14 @@
     void unserialize(Iter const & begin, Iter const & end)
     {
         Iter iter = begin;
-        vigra_precondition(end - begin >= 8, 
+        vigra_precondition(end - begin >= 9, 
                            "ProblemSpec::unserialize():"
                            "wrong number of parameters");
         #define PULL(item_, type_) item_ = type_(*iter); ++iter;
         PULL(column_count_,int);
         PULL(class_count_, int);
 
-        vigra_precondition(end - begin >= 8 + class_count_, 
+        vigra_precondition(end - begin >= 9 + class_count_, 
                            "ProblemSpec::unserialize(): 1");
         PULL(row_count_, int);
         PULL(actual_mtry_,int);
@@ -696,9 +700,10 @@
         PULL(problem_type_, Problem_t);
         PULL(is_weighted, int);
         PULL(used_, int);
+        PULL(precision_, double);
         if(is_weighted)
         {
-            vigra_precondition(end - begin == 8 + 2*class_count_, 
+            vigra_precondition(end - begin == 9 + 2*class_count_, 
                                "ProblemSpec::unserialize(): 2");
             class_weights_.insert(class_weights_.end(),
                                   iter, 
@@ -725,7 +730,8 @@
         PUSH(actual_msample_);
         PUSH(problem_type_);
         PUSH(is_weighted);
-        PUSH(used_)
+        PUSH(used_);
+        PUSH(precision_);
         if(is_weighted)
         {
             std::copy(class_weights_.begin(),
@@ -751,6 +757,7 @@
         PULL(problem_type_, (Problem_t)int);
         PULL(is_weighted, int);
         PULL(used_, int);
+        PULL(precision_, double);
         class_weights_ = in["class_weights_"];
         #undef PUSH
     }
@@ -766,6 +773,7 @@
         PUSH(problem_type_);
         PUSH(is_weighted);
         PUSH(used_);
+        PUSH(precision_);
         in["class_weights_"] = class_weights_;
         #undef PUSH
     }
@@ -780,7 +788,8 @@
         actual_msample_(0),
         problem_type_(CHECKLATER),
         used_(false),
-        is_weighted(false)
+        is_weighted(false),
+        precision_(0.0)
     {}
 
 
@@ -830,6 +839,7 @@
         actual_msample_ = 0;
         problem_type_ = CHECKLATER;
         is_weighted = false;
+        precision_   = 0.0;
 
     }
 
