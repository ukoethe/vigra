# - Find VIGRANUMPY_DEPENDENCIES
#
MESSAGE(STATUS "Checking VIGRANUMPY_DEPENDENCIES")

IF(NOT PYTHONINTERP_FOUND)
    FIND_PACKAGE(PythonInterp ${PYTHON_VERSION})
ENDIF()

IF(PYTHONINTERP_FOUND)

    # Note:
    #  'FIND_PACKAGE(PythonLibs)' is unreliable because results are often inconsistent
    #  with the Python interpreter found previously (e.g. libraries or includes
    #  from incompatible installations). Thus, we ask Python itself for the information.
    #

    ######################################################################
    #
    #      find Python prefix
    #
    ######################################################################
    execute_process(COMMAND ${PYTHON_EXECUTABLE} -c
                     "import sys; print(sys.exec_prefix)"
                      OUTPUT_VARIABLE PYTHON_PREFIX OUTPUT_STRIP_TRAILING_WHITESPACE)
    execute_process(COMMAND ${PYTHON_EXECUTABLE} -c
                     "import sys; print(sys.version.split()[0])"
                      OUTPUT_VARIABLE PYTHON_VERSION OUTPUT_STRIP_TRAILING_WHITESPACE)
    execute_process(COMMAND ${PYTHON_EXECUTABLE} -c
                     "import sys; print(sys.version_info[0])"
                      OUTPUT_VARIABLE PYTHON_VERSION_MAJOR OUTPUT_STRIP_TRAILING_WHITESPACE)
    execute_process(COMMAND ${PYTHON_EXECUTABLE} -c
                     "import sys; print(sys.version_info[1])"
                      OUTPUT_VARIABLE PYTHON_VERSION_MINOR OUTPUT_STRIP_TRAILING_WHITESPACE)

    MESSAGE(STATUS "Using Python ${PYTHON_VERSION} at ${PYTHON_EXECUTABLE}")

    ######################################################################
    #
    #      find Python includes
    #
    ######################################################################
    execute_process(COMMAND ${PYTHON_EXECUTABLE} -c
                    "from distutils.sysconfig import *; print(get_python_inc())"
                    OUTPUT_VARIABLE PYTHON_INCLUDE OUTPUT_STRIP_TRAILING_WHITESPACE)
    SET(PYTHON_INCLUDE_PATH ${PYTHON_INCLUDE}
        CACHE PATH "Path to Python include files"
        FORCE)

    IF(PYTHON_INCLUDE_PATH)
        MESSAGE(STATUS "Found Python includes:  ${PYTHON_INCLUDE_PATH}")
    ELSE()
        MESSAGE(STATUS "Could NOT find Python includes")
    ENDIF()

    ######################################################################
    #
    #      find Python library
    #
    ######################################################################
    IF(APPLE AND ${PYTHON_PREFIX} MATCHES ".*framework.*")
        SET(PYTHON_LIBRARIES "${PYTHON_PREFIX}/Python"
            CACHE FILEPATH "Python libraries"
            FORCE)
    ELSE()
        IF(WIN32)
            set(PYTHON_LIBRARY_NAME python${PYTHON_VERSION_MAJOR}${PYTHON_VERSION_MINOR})
        ELSE()
            execute_process(COMMAND ${PYTHON_EXECUTABLE} -c
                             "from distutils.sysconfig import *; print(get_config_var('LDLIBRARY'))"
                              OUTPUT_VARIABLE PYTHON_LIBRARY_NAME OUTPUT_STRIP_TRAILING_WHITESPACE)
            execute_process(COMMAND ${PYTHON_EXECUTABLE} -c
                             "from distutils.sysconfig import *; print(get_config_var('LIBDIR'))"
        			           OUTPUT_VARIABLE PYTHON_LIBRARY_PREFIX OUTPUT_STRIP_TRAILING_WHITESPACE)
        ENDIF()
        FIND_LIBRARY(PYTHON_LIBRARIES ${PYTHON_LIBRARY_NAME} HINTS "${PYTHON_LIBRARY_PREFIX}" "${PYTHON_PREFIX}"
                     PATH_SUFFIXES lib lib64 libs DOC "Python libraries")
        unset(PYTHON_LIBRARY_PREFIX)
    ENDIF()

    IF(PYTHON_LIBRARIES)
        MESSAGE(STATUS "Found Python library: ${PYTHON_LIBRARIES}")
    ELSE()
        MESSAGE(STATUS "Could NOT find Python library")
    ENDIF()

    ######################################################################
    #
    #      find boost::python library
    #
    ######################################################################
    # 'FIND_PACKAGE(Boost COMPONENTS python)' is unreliable because it often selects
    # boost_python for the wrong Python version
    IF(Boost_FOUND)
        FIND_LIBRARY(Boost_PYTHON_LIBRARY
<<<<<<< HEAD
                     NAMES boost_python-py${PYTHON_VERSION_MAJOR}${PYTHON_VERSION_MINOR}   # Linux with multiple Python versions
                           boost_python${PYTHON_VERSION_MAJOR}                             # Mac with Python 3
                           boost_python                                                    # default
=======
                     NAMES boost_python-py${PYTHON_VERSION_MAJOR}${PYTHON_VERSION_MINOR}      # Linux with multiple Python versions
                           boost_python-py${PYTHON_VERSION_MAJOR}${PYTHON_VERSION_MINOR}-mt   # Linux with multiple Python versions (multithreaded)
                           boost_python${PYTHON_VERSION_MAJOR}                                # Mac with Python 3
                           boost_python${PYTHON_VERSION_MAJOR}-mt                             # Mac with Python 3 (multithreaded)
                           boost_python                                                       # default
                           boost_python-mt                                                    # Mac with Python (multithreaded)
>>>>>>> a4af4477
                     HINTS "${Boost_LIBRARY_DIR}"
                     DOC "boost_python libraries")
    ENDIF()

    if(Boost_PYTHON_LIBRARY)
        MESSAGE(STATUS "Found boost_python library: ${Boost_PYTHON_LIBRARY}")
    else()
        MESSAGE(STATUS "Could NOT find boost_python library")
    endif()

    ######################################################################
    #
    #      find default install directory for Python modules
    #      (usually PYTHONDIR/Lib/site-packages)
    #
    ######################################################################
    IF(NOT DEFINED VIGRANUMPY_INSTALL_DIR OR VIGRANUMPY_INSTALL_DIR MATCHES "^$")
        execute_process(COMMAND ${PYTHON_EXECUTABLE} -c
                         "from distutils.sysconfig import *; print(get_python_lib(1))"
                          OUTPUT_VARIABLE PYTHON_SITE_PACKAGES OUTPUT_STRIP_TRAILING_WHITESPACE)
        FILE(TO_CMAKE_PATH ${PYTHON_SITE_PACKAGES} VIGRANUMPY_INSTALL_DIR)
    ENDIF()
    SET(VIGRANUMPY_INSTALL_DIR ${VIGRANUMPY_INSTALL_DIR}
        CACHE PATH "where to install the VIGRA Python package" FORCE)
    # this is the install path relative to CMAKE_INSTALL_PREFIX,
    # use this in INSTALL() commands to get packaging right
    FILE(RELATIVE_PATH VIGRANUMPY_INSTALL_DIR ${CMAKE_INSTALL_PREFIX} ${VIGRANUMPY_INSTALL_DIR})

    ######################################################################
    #
    #      find numpy include directory
    #      (usually below PYTHONDIR/Lib/site-packages/numpy)
    #
    ######################################################################
    IF(NOT PYTHON_NUMPY_INCLUDE_DIR)
        # Note: we must suppress possible output of the 'from numpy... import *' command,
        #       because the output cannot be interpreted correctly otherwise
        execute_process(COMMAND ${PYTHON_EXECUTABLE} -c
                         "import sys, os; sys.stdout = open(os.devnull, 'w'); from numpy.distutils.misc_util import *; sys.__stdout__.write(' '.join(get_numpy_include_dirs()))"
                          RESULT_VARIABLE PYTHON_NUMPY_NOT_FOUND
                          OUTPUT_VARIABLE PYTHON_NUMPY_INCLUDE_DIR
                          OUTPUT_STRIP_TRAILING_WHITESPACE)
        IF(NOT PYTHON_NUMPY_NOT_FOUND)
            FILE(TO_CMAKE_PATH ${PYTHON_NUMPY_INCLUDE_DIR} PYTHON_NUMPY_INCLUDE_DIR)
        ELSE()
            SET(PYTHON_NUMPY_INCLUDE_DIR "PYTHON_NUMPY_INCLUDE_DIR-NOTFOUND")
        ENDIF()
    ENDIF()

    SET(PYTHON_NUMPY_INCLUDE_DIR ${PYTHON_NUMPY_INCLUDE_DIR}
        CACHE PATH "Path to numpy include files" FORCE)
    IF(PYTHON_NUMPY_INCLUDE_DIR)
        MESSAGE(STATUS "Searching for Python numpy: ok")
    ELSE()
        MESSAGE(STATUS "Could NOT find Python numpy ('import numpy.distutils.misc_util' failed)")
    ENDIF()

    ######################################################################
    #
    #      check if nosetests are installed
    #
    ######################################################################
    execute_process(COMMAND ${PYTHON_EXECUTABLE} -c
                     "import nose"
                      RESULT_VARIABLE PYTHON_NOSETESTS_NOT_FOUND)

    IF(NOT PYTHON_NOSETESTS_NOT_FOUND)
        MESSAGE(STATUS "Searching for Python nosetests: ok")
    ELSE()
        MESSAGE(STATUS "Could NOT find Python nosetests ('import nose' failed)")
    ENDIF()

    ######################################################################
    #
    #      check if sphinx documentation generator is installed
    #
    ######################################################################
    find_program(PYTHON_SPHINX sphinx-build "${PYTHON_PREFIX}/Scripts")

    IF(NOT PYTHON_SPHINX)
        MESSAGE(STATUS "Could NOT find sphinx documentation generator")
    ELSE()
        MESSAGE(STATUS "Searching for sphinx documentation generator: ok")
    ENDIF()

    ######################################################################
    #
    #      find Python platform
    #
    ######################################################################
    execute_process(COMMAND ${PYTHON_EXECUTABLE} -c
                     "import sys; p = sys.platform; print('windows') if p.startswith('win') else p"
                      OUTPUT_VARIABLE PYTHON_PLATFORM OUTPUT_STRIP_TRAILING_WHITESPACE)

    ######################################################################
    #
    #      set outputs
    #
    ######################################################################
    INCLUDE(FindPackageHandleStandardArgs)
    FIND_PACKAGE_HANDLE_STANDARD_ARGS(VIGRANUMPY_DEPENDENCIES DEFAULT_MSG
                         PYTHONINTERP_FOUND PYTHON_INCLUDE_PATH PYTHON_LIBRARIES
                         Boost_PYTHON_LIBRARY PYTHON_NUMPY_INCLUDE_DIR VIGRANUMPY_INSTALL_DIR)

    IF(NOT VIGRANUMPY_INCLUDE_DIRS OR VIGRANUMPY_INCLUDE_DIRS MATCHES "-NOTFOUND")
        #note that the numpy include dir is set _before_ the python include dir, such that
        #installing a more recent version of numpy on top of an existing python installation
        #works (otherwise, numpy includes are picked up from ${PYTHON_INCLUDE_PATH}/numpy )
        SET(VIGRANUMPY_INCLUDE_DIRS ${PYTHON_NUMPY_INCLUDE_DIR} ${PYTHON_INCLUDE_PATH} ${Boost_INCLUDE_DIR})
    ENDIF()
    SET(VIGRANUMPY_INCLUDE_DIRS ${VIGRANUMPY_INCLUDE_DIRS}
        CACHE PATH "include directories needed by VIGRA Python bindings"
        FORCE)
    SET(VIGRANUMPY_LIBRARIES ${PYTHON_LIBRARIES} ${Boost_PYTHON_LIBRARY})
ELSE()
    MESSAGE(STATUS "Python not found. Make sure that Python is in your PATH or use 'cmake-gui' to set the PYTHON_EXECUTABLE variable manually.")
ENDIF()<|MERGE_RESOLUTION|>--- conflicted
+++ resolved
@@ -92,18 +92,12 @@
     # boost_python for the wrong Python version
     IF(Boost_FOUND)
         FIND_LIBRARY(Boost_PYTHON_LIBRARY
-<<<<<<< HEAD
-                     NAMES boost_python-py${PYTHON_VERSION_MAJOR}${PYTHON_VERSION_MINOR}   # Linux with multiple Python versions
-                           boost_python${PYTHON_VERSION_MAJOR}                             # Mac with Python 3
-                           boost_python                                                    # default
-=======
                      NAMES boost_python-py${PYTHON_VERSION_MAJOR}${PYTHON_VERSION_MINOR}      # Linux with multiple Python versions
                            boost_python-py${PYTHON_VERSION_MAJOR}${PYTHON_VERSION_MINOR}-mt   # Linux with multiple Python versions (multithreaded)
                            boost_python${PYTHON_VERSION_MAJOR}                                # Mac with Python 3
                            boost_python${PYTHON_VERSION_MAJOR}-mt                             # Mac with Python 3 (multithreaded)
                            boost_python                                                       # default
                            boost_python-mt                                                    # Mac with Python (multithreaded)
->>>>>>> a4af4477
                      HINTS "${Boost_LIBRARY_DIR}"
                      DOC "boost_python libraries")
     ENDIF()
